/*
 * Copyright (C) 2012 The Serval Project
 *
 * This file is part of Serval Software (http://www.servalproject.org)
 *
 * Serval Software is free software; you can redistribute it and/or modify
 * it under the terms of the GNU General Public License as published by
 * the Free Software Foundation; either version 3 of the License, or
 * (at your option) any later version.
 *
 * This source code is distributed in the hope that it will be useful,
 * but WITHOUT ANY WARRANTY; without even the implied warranty of
 * MERCHANTABILITY or FITNESS FOR A PARTICULAR PURPOSE.  See the
 * GNU General Public License for more details.
 *
 * You should have received a copy of the GNU General Public License
 * along with this source code; if not, write to the Free Software
 * Foundation, Inc., 59 Temple Place, Suite 330, Boston, MA  02111-1307  USA
 */

package org.servalproject.meshms;

import org.servalproject.rhizome.RhizomeMessage;
import org.servalproject.servald.Identities;
import org.servalproject.servald.SubscriberId;

import android.app.IntentService;
import android.content.Intent;
import android.util.Log;

/**
 * used to receive MeshMS messages sent by other applications
 */
public class IncomingMeshMS extends IntentService {

	/*
	 * private constants
	 */
	private static final String TAG = "MeshMS";

	/*
	 * call the super constructor with a name for the worker thread
	 */
	public IncomingMeshMS() {
		super("IncomingMeshMS");
		Log.i(IncomingMeshMS.TAG, "constructor");
	}

	/** Inject a MeshMS message into Rhizome, to be sent over the mesh.
	 *
	 * The IntentService calls this method from the default worker thread with the intent that
	 * started the service. When this method returns, IntentService stops the service, as
	 * appropriate.
	 *
	 * @author Andrew Bettison <andrew@servalproject.com>
	 */
	@Override
	protected void onHandleIntent(Intent intent) {
		SimpleMeshMS message = intent.getParcelableExtra("simple");
		if (message != null) {
			Log.v(TAG, "new simple message recieved");
		} else {
			SubscriberId sender;
			SubscriberId recipient;
			try {
				sender = new SubscriberId(intent.getStringExtra("sender"));
			}
			catch (NullPointerException e) {
				Log.w(TAG, "intent is missing 'sender' extra data -- using current identity");
				sender = Identities.getCurrentIdentity();
			}
			catch (SubscriberId.InvalidHexException e) {
				Log.e(TAG, "intent has invalid 'sender' extra data", e);
				return;
			}
			try {
				recipient = new SubscriberId(intent.getStringExtra("recipient"));
			}
			catch (NullPointerException e) {
				Log.e(TAG, "intent is missing 'recipient' extra data");
				return;
			}
			catch (SubscriberId.InvalidHexException e) {
				Log.e(TAG, "intent has invalid 'recipient' extra data", e);
				return;
			}
			String text = intent.getStringExtra("text");
			if (text == null) {
				Log.e(TAG, "intent is missing 'text' extra data");
				return;
			}
			String timestamp = intent.getStringExtra("timestamp");
			long millis;
			if (timestamp != null) {
				try {
					millis = Long.parseLong(timestamp);
				}
				catch (NumberFormatException e) {
					Log.e(TAG, "invalid 'timestamp' extra data", e);
					return;
				}
			} else {
				Log.w(TAG, "intent is missing 'millis' extra data -- using current time");
				millis = System.currentTimeMillis();
			}
			message = new SimpleMeshMS(
					sender,
					recipient,
					intent.getStringExtra("senderDid"),
					intent.getStringExtra("recipientDid"),
					millis,
					text
				);
		}
		processSimpleMessage(message);
		/*
		ComplexMeshMS cm = intent.getParcelableExtra("complex");
		if (cm != null) {
			Log.v(TAG, "new complex message recieved");
			processComplexMessage(cm);
		}
		*/
	}

	// private method to write a complex message to a binary file
	private void processComplexMessage(ComplexMeshMS message) {
		Log.e(TAG, "complex messages NOT IMPLEMENTED");
		/*
		//TODO add validation of fields?
		// build a protobuf bassed meshsms
		MeshMSProtobuf.MeshMS.Builder mMeshMS = MeshMSProtobuf.MeshMS.newBuilder();

		// add the main metadata
		mMeshMS.setSender(message.getSender());
		mMeshMS.setRecipient(message.getRecipient());
		mMeshMS.setType(message.getType());
		mMeshMS.setTimestamp(message.getTimestamp());

		// add the content
		ArrayList<MeshMSElement> mContentList = message.getContent();

		MeshMSProtobuf.MeshMS.ContentElem.Builder mMeshMSContent;

		for(MeshMSElement mContent: mContentList) {

			if(mContent.getContent() != null) {
				// optional message components must still have a value
				mMeshMSContent = MeshMSProtobuf.MeshMS.ContentElem.newBuilder();
				mMeshMSContent.setType(mContent.getType());
				mMeshMSContent.setContent(mContent.getContent());
				mMeshMS.addContent(mMeshMSContent);
			}
		}

		// write the file
		File mOutbox = new File(getString(R.string.system_path_meshms_outbox));
		mOutbox.mkdirs();

		String mFileName = getString(R.string.system_path_meshms_outbox) + message.getSender() + "-" + message.getRecipient() + ".bin";

		try {
			FileOutputStream mOutput = new FileOutputStream(mFileName);
			mMeshMS.build().writeTo(mOutput);
			mOutput.close();
		} catch (FileNotFoundException e) {
			Log.e(TAG, "Unable to create output file", e);
		} catch (IOException e) {
			Log.e(TAG, "Unable to write the output file", e);
		}
		*/
	}

	// private method to process a simple message
	private void processSimpleMessage(SimpleMeshMS message) {
		if (message.content == null) {
			Log.e(TAG, "new simpleMeshMS is missing the content field");
			return;
		}
<<<<<<< HEAD
		// send message via rhizome
		Log.d(TAG, "sender=" + message.getSender());
		Log.d(TAG, "recipient=" + message.getRecipient());
		Log.d(TAG, "content=" + message.getContent());
		RhizomeMessage rm = new RhizomeMessage(message.getSender(), message.getRecipient(), message.getContent());
		if (rm.send()) {
			Log.i(TAG, "new message to: " + message.getRecipient()
					+ " has been sent via Rhizome");
=======
		Log.d(TAG, "sender=" + message.sender);
		Log.d(TAG, "recipient=" + message.recipient);
		Log.d(TAG, "senderDID=" + message.senderDid);
		Log.d(TAG, "recipientDID=" + message.recipientDid);
		Log.d(TAG, "timestamp=" + message.timestamp);
		Log.d(TAG, "content=" + message.content);
		RhizomeMessage rm = new RhizomeMessage(message.senderDid, message.recipientDid, message.timestamp, message.content);
		if (Rhizome.sendMessage(message.sender, message.recipient, rm)) {
			Log.i(TAG, "new simpleMeshMS to: " + message.recipient + " has been sent via Rhizome");
>>>>>>> 79912364
		} else {
			Log.w(TAG, "unable to send new SimpleMeshMS via Rhizome");
		}
	}

}<|MERGE_RESOLUTION|>--- conflicted
+++ resolved
@@ -20,6 +20,8 @@
 
 package org.servalproject.meshms;
 
+import org.servalproject.messages.MessageUtils;
+import org.servalproject.rhizome.Rhizome;
 import org.servalproject.rhizome.RhizomeMessage;
 import org.servalproject.servald.Identities;
 import org.servalproject.servald.SubscriberId;
@@ -56,63 +58,12 @@
 	 */
 	@Override
 	protected void onHandleIntent(Intent intent) {
-		SimpleMeshMS message = intent.getParcelableExtra("simple");
-		if (message != null) {
-			Log.v(TAG, "new simple message recieved");
-		} else {
-			SubscriberId sender;
-			SubscriberId recipient;
-			try {
-				sender = new SubscriberId(intent.getStringExtra("sender"));
-			}
-			catch (NullPointerException e) {
-				Log.w(TAG, "intent is missing 'sender' extra data -- using current identity");
-				sender = Identities.getCurrentIdentity();
-			}
-			catch (SubscriberId.InvalidHexException e) {
-				Log.e(TAG, "intent has invalid 'sender' extra data", e);
-				return;
-			}
-			try {
-				recipient = new SubscriberId(intent.getStringExtra("recipient"));
-			}
-			catch (NullPointerException e) {
-				Log.e(TAG, "intent is missing 'recipient' extra data");
-				return;
-			}
-			catch (SubscriberId.InvalidHexException e) {
-				Log.e(TAG, "intent has invalid 'recipient' extra data", e);
-				return;
-			}
-			String text = intent.getStringExtra("text");
-			if (text == null) {
-				Log.e(TAG, "intent is missing 'text' extra data");
-				return;
-			}
-			String timestamp = intent.getStringExtra("timestamp");
-			long millis;
-			if (timestamp != null) {
-				try {
-					millis = Long.parseLong(timestamp);
-				}
-				catch (NumberFormatException e) {
-					Log.e(TAG, "invalid 'timestamp' extra data", e);
-					return;
-				}
-			} else {
-				Log.w(TAG, "intent is missing 'millis' extra data -- using current time");
-				millis = System.currentTimeMillis();
-			}
-			message = new SimpleMeshMS(
-					sender,
-					recipient,
-					intent.getStringExtra("senderDid"),
-					intent.getStringExtra("recipientDid"),
-					millis,
-					text
-				);
+		try {
+			processSimpleMessage(MessageUtils.getSimpleMessageFromIntent(intent));
 		}
-		processSimpleMessage(message);
+		catch (MessageUtils.MessageIntentException e) {
+			Log.e(TAG, "cannot process message intent", e);
+		}
 		/*
 		ComplexMeshMS cm = intent.getParcelableExtra("complex");
 		if (cm != null) {
@@ -176,16 +127,6 @@
 			Log.e(TAG, "new simpleMeshMS is missing the content field");
 			return;
 		}
-<<<<<<< HEAD
-		// send message via rhizome
-		Log.d(TAG, "sender=" + message.getSender());
-		Log.d(TAG, "recipient=" + message.getRecipient());
-		Log.d(TAG, "content=" + message.getContent());
-		RhizomeMessage rm = new RhizomeMessage(message.getSender(), message.getRecipient(), message.getContent());
-		if (rm.send()) {
-			Log.i(TAG, "new message to: " + message.getRecipient()
-					+ " has been sent via Rhizome");
-=======
 		Log.d(TAG, "sender=" + message.sender);
 		Log.d(TAG, "recipient=" + message.recipient);
 		Log.d(TAG, "senderDID=" + message.senderDid);
@@ -195,7 +136,6 @@
 		RhizomeMessage rm = new RhizomeMessage(message.senderDid, message.recipientDid, message.timestamp, message.content);
 		if (Rhizome.sendMessage(message.sender, message.recipient, rm)) {
 			Log.i(TAG, "new simpleMeshMS to: " + message.recipient + " has been sent via Rhizome");
->>>>>>> 79912364
 		} else {
 			Log.w(TAG, "unable to send new SimpleMeshMS via Rhizome");
 		}
