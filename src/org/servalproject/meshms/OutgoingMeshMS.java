--- conflicted
+++ resolved
@@ -23,7 +23,6 @@
 import org.servalproject.messages.MessageUtils;
 import org.servalproject.messages.MessagesListActivity;
 import org.servalproject.messages.ShowConversationActivity;
-import org.servalproject.rhizome.RhizomeMessage;
 import org.servalproject.servald.SubscriberId;
 import org.servalproject.servald.SubscriberId.InvalidHexException;
 
@@ -62,32 +61,20 @@
 		// check to make sure we've received the appropriate intent
 		if (intent.getAction().equals(
 				"org.servalproject.meshms.RECEIVE_MESHMS") == true) {
-			processFromRhizome(context, intent);
+			processIncomingMessage(context, intent);
 		} else {
 			Log.w(TAG, "unknown intent received: " + intent.getAction());
 		}
 	}
 
-	private void processFromRhizome(Context context, Intent intent) {
-<<<<<<< HEAD
-		// construct a RhizomeMessage from intent
-		String senderSid = intent.getStringExtra("senderSid");
-		String senderDid = intent.getStringExtra("senderDid");
-		String recipientSid = intent.getStringExtra("recipientSid");
-		String recipientDid = intent.getStringExtra("recipientDid");
-		String content = intent.getStringExtra("content");
+	private void processIncomingMessage(Context context, Intent intent) {
 		try {
-			RhizomeMessage message = new RhizomeMessage(new SubscriberId(
-					senderSid), new SubscriberId(recipientSid), content);
-			addToMessageStore(message, context);
-		} catch (InvalidHexException ex) {
-			Log.e(TAG, "failed to parse invalid SID", ex);
-			// TODO - we should probably handle this error gracefully
+			addToMessageStore(MessageUtils.getSimpleMessageFromIntent(intent), context);
 		}
-=======
-		SimpleMeshMS message = (SimpleMeshMS) intent.getParcelableExtra("simple");
-		addToSMSStore(message.sender.toString(), message.content, context);
->>>>>>> 79912364
+		catch (MessageUtils.MessageIntentException e) {
+			Log.e(TAG, "cannot process message intent", e);
+			// TODO - we should handle this error gracefully somehow
+		}
 	}
 
 	private int countNewMessages(Context context) {
@@ -107,8 +94,7 @@
 		// }
 	}
 
-	private void updateNotification(Context context, RhizomeMessage message,
-			long threadId) {
+	private void updateNotification(Context context, SimpleMeshMS message, long threadId) {
 		int count = countNewMessages(context);
 		NotificationManager nm = (NotificationManager) context
 				.getSystemService(Context.NOTIFICATION_SERVICE);
@@ -117,7 +103,7 @@
 
 		// note, cloned some of this from the android messaging application
 		Notification n = new Notification(R.drawable.ic_serval_logo,
-				message.sender + ": " + message.message,
+				message.sender + ": " + message.content,
 				System.currentTimeMillis());
 		Intent intent = null;
 
@@ -137,8 +123,7 @@
 		PendingIntent pendingIntent = PendingIntent.getActivity(context, 0,
 				intent, PendingIntent.FLAG_UPDATE_CURRENT);
 
-		n.setLatestEventInfo(context, message.sender.toString(),
-				message.message, pendingIntent);
+		n.setLatestEventInfo(context, message.sender.toString(), message.content, pendingIntent);
 		n.defaults |= Notification.DEFAULT_VIBRATE
 				| Notification.DEFAULT_LIGHTS | Notification.DEFAULT_SOUND;
 		n.flags |= Notification.FLAG_SHOW_LIGHTS
@@ -147,13 +132,11 @@
 		nm.notify(NOTIFICATION_ID, n);
 	}
 
-	private void addToMessageStore(RhizomeMessage message, Context context) {
+	private void addToMessageStore(SimpleMeshMS message, Context context) {
 		ContentResolver contentResolver = context.getContentResolver();
 
 		// save the message
-		int[] result = MessageUtils.saveReceivedMessage(
-				message,
-				contentResolver);
+		int[] result = MessageUtils.saveReceivedMessage(message, contentResolver);
 
 		int threadId = result[0];
 		int messageId = result[1];
