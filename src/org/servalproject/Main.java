--- conflicted
+++ resolved
@@ -28,12 +28,6 @@
 import org.servalproject.rhizome.RhizomeList;
 import org.servalproject.servald.Identities;
 import org.servalproject.system.WifiMode;
-<<<<<<< HEAD
-=======
-import org.servalproject.rhizome.RhizomeMain;
-import org.sipdroid.sipua.UserAgent;
-import org.sipdroid.sipua.ui.Receiver;
->>>>>>> a9b3abdc
 import org.servalproject.wizard.Wizard;
 
 import android.R.drawable;
@@ -46,6 +40,7 @@
 import android.content.DialogInterface;
 import android.content.Intent;
 import android.content.IntentFilter;
+import android.content.pm.PackageManager;
 import android.net.Uri;
 import android.os.Bundle;
 import android.os.Environment;
@@ -69,6 +64,7 @@
 //	Button btnSend;
 	ImageView btncall;
 	BroadcastReceiver mReceiver;
+	boolean mContinue;
 
 	@Override
 	protected void onCreate(Bundle savedInstanceState) {
@@ -149,7 +145,7 @@
 					AlertDialog mAlert = mBuilder.create();
 					mAlert.show();
 
-					boolean mContinue = false;
+					mContinue = false;
 				}
 
 		// check for maps
@@ -201,9 +197,8 @@
 
 				// check to see if the Serval Mesh software is installed
 				try {
-					getPackageManager().getApplicationInfo("org.servalproject.maps",
-		PackageManager.GET_META_DATA);
-				} catch (NameNotFoundException e) {
+					getPackageManager().getApplicationInfo("org.servalproject.maps", PackageManager.GET_META_DATA);
+				} catch (PackageManager.NameNotFoundException e) {
 					//Log.e(TAG, "serval maps was not found", e);
 
 					AlertDialog.Builder mBuilder = new AlertDialog.Builder(this);
@@ -365,11 +360,8 @@
 		if (Identities.getCurrentDid() == null
 				|| Identities.getCurrentDid().equals("")
 				|| AccountService.getAccount(this) == null) {
-<<<<<<< HEAD
 			// this.startActivity(new Intent(this, AccountAuthActivity.class));
 			// use the wizard rather than the test AccountAuthActivity
-=======
->>>>>>> a9b3abdc
 			this.startActivity(new Intent(this, Wizard.class));
 			return;
 		}
