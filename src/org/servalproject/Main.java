/**
 * Copyright (C) 2011 The Serval Project
 *
 * This file is part of Serval Software (http://www.servalproject.org)
 *
 * Serval Software is free software; you can redistribute it and/or modify
 * it under the terms of the GNU General Public License as published by
 * the Free Software Foundation; either version 3 of the License, or
 * (at your option) any later version.
 *
 * This source code is distributed in the hope that it will be useful,
 * but WITHOUT ANY WARRANTY; without even the implied warranty of
 * MERCHANTABILITY or FITNESS FOR A PARTICULAR PURPOSE.  See the
 * GNU General Public License for more details.
 *
 * You should have received a copy of the GNU General Public License
 * along with this source code; if not, write to the Free Software
 * Foundation, Inc., 59 Temple Place, Suite 330, Boston, MA  02111-1307  USA
 */

package org.servalproject;

import java.io.File;

import org.servalproject.PreparationWizard.Action;
import org.servalproject.ServalBatPhoneApplication.State;
import org.servalproject.account.AccountService;
import org.servalproject.rhizome.RhizomeMain;
import org.servalproject.servald.Identities;
import org.servalproject.system.WifiMode;
import org.servalproject.wizard.Wizard;

import android.app.Activity;
import android.app.AlertDialog;
import android.app.Dialog;
import android.app.Service;
import android.content.BroadcastReceiver;
import android.content.Context;
import android.content.DialogInterface;
import android.content.Intent;
import android.content.IntentFilter;
import android.content.pm.PackageManager;
import android.content.pm.PackageManager.NameNotFoundException;
import android.graphics.drawable.Drawable;
import android.net.Uri;
import android.os.Bundle;
import android.os.IBinder;
import android.util.Log;
import android.view.LayoutInflater;
import android.view.Menu;
import android.view.MenuInflater;
import android.view.MenuItem;
import android.view.View;
import android.view.View.OnClickListener;
import android.widget.ImageView;
import android.widget.TextView;

public class Main extends Activity {
	public ServalBatPhoneApplication app;
	private static final String PREF_WARNING_OK = "warningok";
	ImageView btnPower;
//	Button btnreset;
	ImageView btncall;
	ImageView settingsLabel;
	ImageView btnShare;
	BroadcastReceiver mReceiver;
	boolean mContinue;
	private TextView buttonToggle;
	private ImageView buttonToggleImg;
	private Drawable powerOnDrawable;
	private Drawable powerOffDrawable;

	@Override
	protected void onCreate(Bundle savedInstanceState) {
		super.onCreate(savedInstanceState);

		this.app = (ServalBatPhoneApplication) this.getApplication();
		setContentView(R.layout.main);

		// if (false) {
		// // Tell WiFi radio if the screen turns off for any reason.
		// IntentFilter filter = new IntentFilter(Intent.ACTION_SCREEN_ON);
		// filter.addAction(Intent.ACTION_SCREEN_OFF);
		// if (mReceiver == null)
		// mReceiver = new ScreenReceiver();
		// registerReceiver(mReceiver, filter);
		// };

		// adjust the power button label on startup
		buttonToggle = (TextView) findViewById(R.id.btntoggle);
		buttonToggleImg = (ImageView) findViewById(R.id.powerLabel);

		// load the power drawables
		powerOnDrawable = getResources().getDrawable(
				R.drawable.ic_launcher_power);
		powerOffDrawable = getResources().getDrawable(
				R.drawable.ic_launcher_power_off);

		switch (app.getState()) {
		case On:
			// set the drawable to the power on image
			buttonToggle.setText(R.string.state_power_on);
			buttonToggleImg.setImageDrawable(powerOnDrawable);
			break;
		default:
			// for every other state use the power off drawable
			buttonToggle.setText(R.string.state_power_off);
			buttonToggleImg.setImageDrawable(powerOffDrawable);
		}

<<<<<<< HEAD
=======


		// this needs to be moved to rhizome section

//		btnSend = (Button) this.findViewById(R.id.btnsend);
//		btnSend.setOnClickListener(new OnClickListener() {
//			@Override
//			public void onClick(View arg0) {
//				try {
//					File apk = new File(
//							Main.this.getApplicationInfo().sourceDir);
//					Intent intent = new Intent(Intent.ACTION_SEND);
//					intent.putExtra(Intent.EXTRA_STREAM, Uri.fromFile(apk));
//					intent.setType("image/apk");
//					intent.addCategory(Intent.CATEGORY_DEFAULT);
//
//					// there are at least two different classes for handling
//					// this intent on different rom's
//					// find the right one, or let the user choose
//					for (ResolveInfo r : Main.this.getPackageManager()
//							.queryIntentActivities(intent, 0)) {
//						if (r.activityInfo.packageName
//								.equals("com.android.bluetooth")) {
//							intent.setClassName(r.activityInfo.packageName,
//									r.activityInfo.name);
//							break;
//						}
//					}
//					Main.this.startActivity(intent);
//				} catch (Exception e) {
//					Log.e("BatPhone", e.getMessage(), e);
//					app.displayToastMessage("Failed to send file: "
//							+ e.getMessage());
//				}
//			}
//		});

>>>>>>> 265ac790
		// make with the phone call screen
		btncall = (ImageView) this.findViewById(R.id.btncall);
		btncall.setOnClickListener(new OnClickListener() {
			@Override
			public void onClick(View arg0) {
				Main.this.startActivity(new Intent(Intent.ACTION_DIAL));
			}
		});

		// show the messages activity
		ImageView mImageView = (ImageView) findViewById(R.id.messageLabel);
		mImageView.setOnClickListener(new OnClickListener() {
			@Override
			public void onClick(View arg0) {
				startActivityForResult(new Intent(getApplicationContext(),
						org.servalproject.messages.MessagesListActivity.class),
						0);
			}
		});

		// show the maps application
		mImageView = (ImageView) findViewById(R.id.mapsLabel);
		mImageView.setOnClickListener(new OnClickListener() {
			@Override
			public void onClick(View arg0) {
				// check to see if maps is installed
				try {
					PackageManager mManager = getPackageManager();
					mManager.getApplicationInfo("org.servalproject.maps",
							PackageManager.GET_META_DATA);

					Intent mIntent = mManager
							.getLaunchIntentForPackage("org.servalproject.maps");
					mIntent.addCategory(Intent.CATEGORY_LAUNCHER);
					startActivity(mIntent);

				} catch (NameNotFoundException e) {
					startActivityForResult(new Intent(getApplicationContext(),
							org.servalproject.ui.MapsActivity.class),
							0);
				}
			}
		});


		// show the contacts activity
		mImageView = (ImageView) findViewById(R.id.contactsLabel);
		mImageView.setOnClickListener(new OnClickListener() {
			@Override
			public void onClick(View arg0) {
				startActivityForResult(new Intent(getApplicationContext(),
						org.servalproject.ui.ContactsActivity.class),
						0);
			}
		});
	// this needs to be moved - reset serval is a setting.
//		btnreset = (Button) this.findViewById(R.id.btnreset);
//		btnreset.setOnClickListener(new OnClickListener() {
//			@Override
//			public void onClick(View arg0) {
//				startActivity(new Intent(Main.this, Wizard.class));
//				new Thread() {
//					@Override
//					public void run() {
//						try {
//							app.resetNumber();
//						} catch (Exception e) {
//							Log.e("BatPhone", e.toString(), e);
//							app.displayToastMessage(e.toString());
//						}
//					}
//				}.start();
//			}
//		});
//

		// make with the settings screen
		settingsLabel = (ImageView) this.findViewById(R.id.settingsLabel);
		settingsLabel.setOnClickListener(new OnClickListener() {
			@Override
			public void onClick(View arg0) {
				Main.this.startActivity(new Intent(Main.this,
						SetupActivity.class));
			}
		});


		// The Share button leads to rhizome
		btnShare = (ImageView) this.findViewById(R.id.sharingLabel);
		btnShare.setOnClickListener(new OnClickListener() {
			@Override
			public void onClick(View v) {
				Main.this.startActivity(new Intent(Main.this, RhizomeMain.class));
			}
		});

		btnPower = (ImageView) this.findViewById(R.id.powerLabel);
		btnPower.setOnClickListener(new OnClickListener() {
			@Override
			public void onClick(View arg0) {

				State state = app.getState();

				Intent serviceIntent = new Intent(Main.this, Control.class);
				switch (state) {
				case On:
					stopService(serviceIntent);
					break;
				case Off:
					startService(serviceIntent);
					break;
				}

				// if Client mode ask the user if we should turn it off.
				if (state == State.On
						&& app.wifiRadio.getCurrentMode() == WifiMode.Client) {
					AlertDialog.Builder alert = new AlertDialog.Builder(
							Main.this);
					alert.setTitle("Stop Wifi");
					alert
							.setMessage("Would you like to turn wifi off completely to save power?");
					alert.setPositiveButton("Yes",
							new DialogInterface.OnClickListener() {
								@Override
								public void onClick(DialogInterface dialog,
										int whichButton) {
									new Thread() {
										@Override
										public void run() {
											try {
												app.wifiRadio
														.setWiFiMode(WifiMode.Off);
											} catch (Exception e) {
												Log.e("BatPhone", e.toString(),
														e);
												app.displayToastMessage(e
														.toString());
											}
										}
									}.start();
								}
							});
					alert.setNegativeButton("No", null);
					alert.show();
				}
			}
		});
	} // onCreate

	BroadcastReceiver receiver = new BroadcastReceiver() {
		@Override
		public void onReceive(Context context, Intent intent) {
			int stateOrd = intent.getIntExtra(
					ServalBatPhoneApplication.EXTRA_STATE, 0);
			State state = State.values()[stateOrd];
			stateChanged(state);
		}
	};

	boolean registered = false;

	private void stateChanged(State state) {
		buttonToggle.setText(state.getResourceId());

		// change the image for the power button
		// TODO add other drawables for other state if req'd
		switch (state) {
		case On:
			// set the drawable to the power on image
			buttonToggleImg.setImageDrawable(powerOnDrawable);
			break;
		default:
			// for every other state use the power off drawable
			buttonToggleImg.setImageDrawable(powerOffDrawable);
		}

	}

	@Override
	protected void onResume() {
		super.onResume();

		checkAppSetup();
	}

	/**
	 * Run initialisation procedures to setup everything after install. Called
	 * from onResume() and after agreeing Warning dialog
	 */
	private void checkAppSetup() {
		if (app.terminate_main) {
			app.terminate_main = false;
			finish();
			return;
		}

		// Don't continue unless they've seen the warning
		if (!app.settings.getBoolean(PREF_WARNING_OK, false)) {
			showDialog(R.layout.warning_dialog);
			return;
		}

		if (PreparationWizard.preparationRequired()
				|| !ServalBatPhoneApplication.wifiSetup) {
			// Start by showing the preparation wizard
			Intent prepintent = new Intent(this, PreparationWizard.class);
			prepintent.setFlags(Intent.FLAG_ACTIVITY_NEW_TASK);
			startActivity(prepintent);
			return;
		}

		if (Identities.getCurrentDid() == null
				|| Identities.getCurrentDid().equals("")
				|| AccountService.getAccount(this) == null) {
			// this.startActivity(new Intent(this, AccountAuthActivity.class));
			// use the wizard rather than the test AccountAuthActivity

			Log.v("MAIN", "currentDid(): " + Identities.getCurrentDid());
			Log.v("MAIN", "getAccount(): " + AccountService.getAccount(this));

			this.startActivity(new Intent(this, Wizard.class));
			return;
		}

		// Put in-call display on top if it is not currently so
		// if (Receiver.call_state != UserAgent.UA_STATE_IDLE) {
		// Receiver.moveTop();
		// return;
		// }

		if (!registered) {
			IntentFilter filter = new IntentFilter();
			filter.addAction(ServalBatPhoneApplication.ACTION_STATE);
			this.registerReceiver(receiver, filter);
			registered = true;
		}
		// stateChanged(app.getState());

		TextView pn = (TextView) this.findViewById(R.id.mainphonenumber);
		if (Identities.getCurrentDid() != null)
			pn.setText(Identities.getCurrentDid());
		else
			pn.setText("");

		if (app.showNoAdhocDialog) {
			// We can't figure out how to control adhoc
			// mode on this phone,
			// so warn the user.
			// TODO, this is really the wrong place for this!!!
			AlertDialog.Builder builder = new AlertDialog.Builder(this);
			builder
					.setMessage("I could not figure out how to get ad-hoc WiFi working on your phone.  Some mesh services will be degraded.  Obtaining root access may help if you have not already done so.");
			builder.setTitle("No Ad-hoc WiFi :(");
			builder.setPositiveButton("ok", null);
			builder.show();
			app.showNoAdhocDialog = false;
		}

	}

	@Override
	protected void onPause() {
		super.onPause();
		if (registered) {
			this.unregisterReceiver(receiver);
			registered = false;
		}
	}

	@Override
	protected Dialog onCreateDialog(int id) {
		LayoutInflater li = LayoutInflater.from(this);
		View view = li.inflate(R.layout.warning_dialog, null);
		AlertDialog.Builder builder = new AlertDialog.Builder(this);
		builder.setView(view);
		builder.setPositiveButton(R.string.agree,
				new DialogInterface.OnClickListener() {
					@Override
					public void onClick(DialogInterface dialog, int b) {
						dialog.dismiss();
						app.preferenceEditor.putBoolean(PREF_WARNING_OK, true);
						app.preferenceEditor.commit();
						checkAppSetup();
					}
				});
		builder.setNegativeButton(R.string.cancel,
				new DialogInterface.OnClickListener() {
					@Override
					public void onClick(DialogInterface dialog, int b) {
						dialog.dismiss();
						finish();
					}
				});
		builder.setOnCancelListener(new DialogInterface.OnCancelListener() {
			@Override
			public void onCancel(DialogInterface dialog) {
				dialog.dismiss();
				finish();
			}
		});
		return builder.create();
	}

	/**
	 * MENU SETTINGS
	 */

	private static final int MENU_SETTINGS = 0;
	private static final int MENU_PEERS = 1;
	private static final int MENU_LOG = 2;
	private static final int MENU_REDETECT = 3;
	private static final int MENU_ABOUT = 4;

	@Override
	public boolean onCreateOptionsMenu(Menu menu) {
		// boolean supRetVal = super.onCreateOptionsMenu(menu);
		// SubMenu m;
		//
		// m = menu.addSubMenu(0, MENU_SETTINGS, 0,
		// getString(R.string.setuptext));
		// m.setIcon(drawable.ic_menu_preferences);
		//
		// m = menu.addSubMenu(0, MENU_PEERS, 0, "Peers");
		// m.setIcon(drawable.ic_dialog_info);
		//
		// m = menu.addSubMenu(0, MENU_LOG, 0, getString(R.string.logtext));
		// m.setIcon(drawable.ic_menu_agenda);
		//
		// m = menu.addSubMenu(0, MENU_REDETECT, 0,
		// getString(R.string.redetecttext));
		// m.setIcon(R.drawable.ic_menu_refresh);
		//
		// m = menu.addSubMenu(0, MENU_ABOUT, 0, getString(R.string.abouttext));
		// m.setIcon(drawable.ic_menu_info_details);
		//
		// return supRetVal;

		MenuInflater inflater = getMenuInflater();
		inflater.inflate(R.menu.main_menu, menu);
		return true;
	}

	@Override
	public boolean onOptionsItemSelected(MenuItem menuItem) {

		switch (menuItem.getItemId()) {
		case R.id.main_menu_show_log:
			startActivity(new Intent(this, LogActivity.class));
			return true;
		case R.id.main_menu_set_number:
			startActivity(new Intent(Main.this, Wizard.class));
			new Thread() {
				@Override
				public void run() {
					try {
						app.resetNumber();
					} catch (Exception e) {
						Log.e("BatPhone", e.toString(), e);
						app.displayToastMessage(e.toString());
					}
				}
			}.start();
			return true;
		case R.id.main_menu_redetect_wifi:
			// Clear out old attempt_ files
			File varDir = new File("/data/data/org.servalproject/var/");
			if (varDir.isDirectory())
				for (File f : varDir.listFiles()) {
					if (!f.getName().startsWith("attempt_"))
						continue;
					f.delete();
				}
			// Re-run wizard
			PreparationWizard.currentAction = Action.NotStarted;
			Intent prepintent = new Intent(this, PreparationWizard.class);
			prepintent.setFlags(Intent.FLAG_ACTIVITY_NEW_TASK);
			startActivity(prepintent);
			return true;
		default:
			return super.onOptionsItemSelected(menuItem);
		}

		// boolean supRetVal = super.onOptionsItemSelected(menuItem);
		// switch (menuItem.getItemId()) {
		// case MENU_SETTINGS:
		// startActivity(new Intent(this, SetupActivity.class));
		// break;
		// case MENU_PEERS:
		// startActivity(new Intent(this, PeerList.class));
		// break;
		// case MENU_LOG:
		// startActivity(new Intent(this, LogActivity.class));
		// break;
		// case MENU_REDETECT:
		// // Clear out old attempt_ files
		// File varDir = new File("/data/data/org.servalproject/var/");
		// if (varDir.isDirectory())
		// for (File f : varDir.listFiles()) {
		// if (!f.getName().startsWith("attempt_"))
		// continue;
		// f.delete();
		// }
		// // Re-run wizard
		// PreparationWizard.currentAction = Action.NotStarted;
		// Intent prepintent = new Intent(this, PreparationWizard.class);
		// prepintent.setFlags(Intent.FLAG_ACTIVITY_NEW_TASK);
		// startActivity(prepintent);
		// break;
		// case MENU_ABOUT:
		// this.openAboutDialog();
		// break;
		// }
		// return supRetVal;
	}

	private void openAboutDialog() {
		LayoutInflater li = LayoutInflater.from(this);
		View view = li.inflate(R.layout.aboutview, null);

		AlertDialog.Builder alert = new AlertDialog.Builder(this);
		alert.setTitle("About");
		alert.setView(view);
		alert.setPositiveButton("Donate to Serval",
				new DialogInterface.OnClickListener() {
					@Override
					public void onClick(DialogInterface dialog, int whichButton) {
						Uri uri = Uri
								.parse(getString(R.string.paypalUrlServal));
						startActivity(new Intent(Intent.ACTION_VIEW, uri));
					}
				});
		alert.setNegativeButton("Close", null);
		alert.show();
	}
}

class ScreenReceiver extends BroadcastReceiver {
	public static boolean screenOff;

	@Override
	public void onReceive(Context context, Intent intent) {
		System.out.println("onReceive ");
		if (intent.getAction().equals(Intent.ACTION_SCREEN_OFF)) {
			screenOff = true;
			if (ServalBatPhoneApplication.context != null
					&& ServalBatPhoneApplication.context.wifiRadio != null)
				ServalBatPhoneApplication.context.wifiRadio.screenTurnedOff();
		} else if (intent.getAction().equals(Intent.ACTION_SCREEN_ON)) {
			screenOff = false;
		}
		Intent i = new Intent(context, UpdateService.class);
		i.putExtra("screen_state", screenOff);
		context.startService(i);
	}
}

class UpdateService extends Service {
	@Override
	public void onCreate() {
		super.onCreate();
		// register receiver that handles screen on and screen off logic
		IntentFilter filter = new IntentFilter(Intent.ACTION_SCREEN_ON);
		filter.addAction(Intent.ACTION_SCREEN_OFF);
		BroadcastReceiver mReceiver = new ScreenReceiver();
		registerReceiver(mReceiver, filter);
	}

	@Override
	public void onStart(Intent intent, int startId) {
		boolean screenOn = intent.getBooleanExtra("screen_state", false);
		if (!screenOn) {
			System.out.println("Screen is off");
		} else {
			System.out.println("Screen is on");
		}
	}

	@Override
	public IBinder onBind(Intent intent) {
		return null;
	}
}<|MERGE_RESOLUTION|>--- conflicted
+++ resolved
@@ -108,46 +108,6 @@
 			buttonToggleImg.setImageDrawable(powerOffDrawable);
 		}
 
-<<<<<<< HEAD
-=======
-
-
-		// this needs to be moved to rhizome section
-
-//		btnSend = (Button) this.findViewById(R.id.btnsend);
-//		btnSend.setOnClickListener(new OnClickListener() {
-//			@Override
-//			public void onClick(View arg0) {
-//				try {
-//					File apk = new File(
-//							Main.this.getApplicationInfo().sourceDir);
-//					Intent intent = new Intent(Intent.ACTION_SEND);
-//					intent.putExtra(Intent.EXTRA_STREAM, Uri.fromFile(apk));
-//					intent.setType("image/apk");
-//					intent.addCategory(Intent.CATEGORY_DEFAULT);
-//
-//					// there are at least two different classes for handling
-//					// this intent on different rom's
-//					// find the right one, or let the user choose
-//					for (ResolveInfo r : Main.this.getPackageManager()
-//							.queryIntentActivities(intent, 0)) {
-//						if (r.activityInfo.packageName
-//								.equals("com.android.bluetooth")) {
-//							intent.setClassName(r.activityInfo.packageName,
-//									r.activityInfo.name);
-//							break;
-//						}
-//					}
-//					Main.this.startActivity(intent);
-//				} catch (Exception e) {
-//					Log.e("BatPhone", e.getMessage(), e);
-//					app.displayToastMessage("Failed to send file: "
-//							+ e.getMessage());
-//				}
-//			}
-//		});
-
->>>>>>> 265ac790
 		// make with the phone call screen
 		btncall = (ImageView) this.findViewById(R.id.btncall);
 		btncall.setOnClickListener(new OnClickListener() {
