/**
 * Copyright (C) 2011 The Serval Project
 *
 * This file is part of Serval Software (http://www.servalproject.org)
 *
 * Serval Software is free software; you can redistribute it and/or modify
 * it under the terms of the GNU General Public License as published by
 * the Free Software Foundation; either version 3 of the License, or
 * (at your option) any later version.
 *
 * This source code is distributed in the hope that it will be useful,
 * but WITHOUT ANY WARRANTY; without even the implied warranty of
 * MERCHANTABILITY or FITNESS FOR A PARTICULAR PURPOSE.  See the
 * GNU General Public License for more details.
 *
 * You should have received a copy of the GNU General Public License
 * along with this source code; if not, write to the Free Software
 * Foundation, Inc., 59 Temple Place, Suite 330, Boston, MA  02111-1307  USA
 */

package org.servalproject;

import java.io.File;

import org.servalproject.PreparationWizard.Action;
import org.servalproject.ServalBatPhoneApplication.State;
import org.servalproject.account.AccountService;
import org.servalproject.rhizome.RhizomeList;
import org.servalproject.servald.Identities;
import org.servalproject.system.WifiMode;
import org.servalproject.wizard.Wizard;

import android.R.drawable;
import android.app.Activity;
import android.app.AlertDialog;
import android.app.Dialog;
import android.app.Service;
import android.content.BroadcastReceiver;
import android.content.Context;
import android.content.DialogInterface;
import android.content.Intent;
import android.content.IntentFilter;
import android.content.pm.PackageManager;
import android.net.Uri;
import android.os.Bundle;
import android.os.Environment;
import android.os.IBinder;
import android.util.Log;
import android.view.LayoutInflater;
import android.view.Menu;
import android.view.MenuItem;
import android.view.SubMenu;
import android.view.View;
import android.view.View.OnClickListener;
import android.widget.ImageView;
import android.widget.TextView;

public class Main extends Activity {
	public ServalBatPhoneApplication app;
	private static final String PREF_WARNING_OK = "warningok";
	ImageView btnPower;
//	Button btncall;
//	Button btnreset;
//	Button btnSend;
	ImageView btncall;
	BroadcastReceiver mReceiver;
	boolean mContinue;

	@Override
	protected void onCreate(Bundle savedInstanceState) {
		super.onCreate(savedInstanceState);

		this.app = (ServalBatPhoneApplication) this.getApplication();
		setContentView(R.layout.main);

		if (false) {
			// Tell WiFi radio if the screen turns off for any reason.
			IntentFilter filter = new IntentFilter(Intent.ACTION_SCREEN_ON);
			filter.addAction(Intent.ACTION_SCREEN_OFF);
			if (mReceiver == null)
				mReceiver = new ScreenReceiver();
			registerReceiver(mReceiver, filter);
		}
		;

		// this needs to be moved to settings section

//		btnSend = (Button) this.findViewById(R.id.btnsend);
//		btnSend.setOnClickListener(new OnClickListener() {
//			@Override
//			public void onClick(View arg0) {
//				try {
//					File apk = new File(
//							Main.this.getApplicationInfo().sourceDir);
//					Intent intent = new Intent(Intent.ACTION_SEND);
//					intent.putExtra(Intent.EXTRA_STREAM, Uri.fromFile(apk));
//					intent.setType("image/apk");
//					intent.addCategory(Intent.CATEGORY_DEFAULT);
//
//					// there are at least two different classes for handling
//					// this intent on different rom's
//					// find the right one, or let the user choose
//					for (ResolveInfo r : Main.this.getPackageManager()
//							.queryIntentActivities(intent, 0)) {
//						if (r.activityInfo.packageName
//								.equals("com.android.bluetooth")) {
//							intent.setClassName(r.activityInfo.packageName,
//									r.activityInfo.name);
//							break;
//						}
//					}
//					Main.this.startActivity(intent);
//				} catch (Exception e) {
//					Log.e("BatPhone", e.getMessage(), e);
//					app.displayToastMessage("Failed to send file: "
//							+ e.getMessage());
//				}
//			}
//		});

		// make with the phone call screen
		btncall = (ImageView) this.findViewById(R.id.btncall);
		btncall.setOnClickListener(new OnClickListener() {
			@Override
			public void onClick(View arg0) {
				Main.this.startActivity(new Intent(Intent.ACTION_DIAL));
			}
		});

<<<<<<< HEAD
		// show the messages activity
		ImageView mImageView = (ImageView) findViewById(R.id.messageLabel);
		mImageView.setOnClickListener(new OnClickListener() {
			@Override
			public void onClick(View arg0) {
				startActivityForResult(new Intent(getApplicationContext(),
						org.servalproject.messages.MessagesListActivity.class),
						0);
			}
		});
=======
		// check on the state of the storage
				String mStorageState = Environment.getExternalStorageState();

				if(Environment.MEDIA_MOUNTED.equals(mStorageState) == false) {

					// show a dialog and disable the button
					AlertDialog.Builder mBuilder = new AlertDialog.Builder(this);
					mBuilder.setMessage(R.string.disclaimer_ui_dialog_no_storage)
					.setCancelable(false)
					.setPositiveButton(android.R.string.ok, new
		DialogInterface.OnClickListener() {
						public void onClick(DialogInterface dialog, int id) {
							dialog.cancel();
						}
					});
					AlertDialog mAlert = mBuilder.create();
					mAlert.show();

					mContinue = false;
				}

		// check for maps
//		protected void launchApp(String packageName) {
//			Intent mIntent = getPackageManager().getLaunchIntentForPackage(
//					packageName);
//			if (mIntent != null) {
//				try {
//					startActivity(mIntent);
//				} catch (ActivityNotFoundException err) {
//					Toast t = Toast.makeText(getApplicationContext(),
//							R.string.app_not_found, Toast.LENGTH_SHORT);
//					t.show();
//				}
//			}
//		}
//		final PackageManager pm = getPackageManager();
//
//		List<applicationinfo> packages = pm
//				.getInstalledApplications(PackageManager.GET_META_DATA);
//
//		for (ApplicationInfo packageInfo : packages) {
//
//			Log.d(TAG, "Installed package :" + packageInfo.packageName);
//			Log.d(TAG,
//					"Launch Activity :"
//							+ pm.getLaunchIntentForPackage(packageInfo.packageName));
//
//		}
//</applicationinfo>

				if(Environment.MEDIA_MOUNTED.equals(mStorageState) == false) {

					// show a dialog and disable the button
					AlertDialog.Builder mBuilder = new AlertDialog.Builder(this);
					mBuilder.setMessage(R.string.disclaimer_ui_dialog_no_storage)
					.setCancelable(false)
					.setPositiveButton(android.R.string.ok, new
		DialogInterface.OnClickListener() {
						public void onClick(DialogInterface dialog, int id) {
							dialog.cancel();
						}
					});
					AlertDialog mAlert = mBuilder.create();
					mAlert.show();

					mContinue = false;
				}

				// check to see if the Serval Mesh software is installed
				try {
					getPackageManager().getApplicationInfo("org.servalproject.maps", PackageManager.GET_META_DATA);
				} catch (PackageManager.NameNotFoundException e) {
					//Log.e(TAG, "serval maps was not found", e);

					AlertDialog.Builder mBuilder = new AlertDialog.Builder(this);
					mBuilder.setMessage(R.string.disclaimer_ui_dialog_no_serval_mesh)
					.setCancelable(false)
					.setPositiveButton(android.R.string.ok, new
		DialogInterface.OnClickListener() {
						public void onClick(DialogInterface dialog, int id) {
							dialog.cancel();
						}
					});
					AlertDialog mAlert = mBuilder.create();
					mAlert.show();

					mContinue = false;
				}

>>>>>>> 84e34e43

		// show the contacts activity
		mImageView = (ImageView) findViewById(R.id.contactsLabel);
		mImageView.setOnClickListener(new OnClickListener() {
			@Override
			public void onClick(View arg0) {
				startActivityForResult(new Intent(getApplicationContext(),
						org.servalproject.ui.ContactsActivity.class),
						0);
			}
		});
	// this needs to be moved - reset serval is a setting.
//		btnreset = (Button) this.findViewById(R.id.btnreset);
//		btnreset.setOnClickListener(new OnClickListener() {
//			@Override
//			public void onClick(View arg0) {
//				startActivity(new Intent(Main.this, Wizard.class));
//				new Thread() {
//					@Override
//					public void run() {
//						try {
//							app.resetNumber();
//						} catch (Exception e) {
//							Log.e("BatPhone", e.toString(), e);
//							app.displayToastMessage(e.toString());
//						}
//					}
//				}.start();
//			}
//		});
//
		btnPower = (ImageView) this.findViewById(R.id.powerLabel);
		btnPower.setOnClickListener(new OnClickListener() {
			@Override
			public void onClick(View arg0) {

				State state = app.getState();

				Intent serviceIntent = new Intent(Main.this, Control.class);
				switch (state) {
				case On:
					stopService(serviceIntent);
					break;
				case Off:
					startService(serviceIntent);
					break;
				}

				// if Client mode ask the user if we should turn it off.
				if (state == State.On
						&& app.wifiRadio.getCurrentMode() == WifiMode.Client) {
					AlertDialog.Builder alert = new AlertDialog.Builder(
							Main.this);
					alert.setTitle("Stop Wifi");
					alert
							.setMessage("Would you like to turn wifi off completely to save power?");
					alert.setPositiveButton("Yes",
							new DialogInterface.OnClickListener() {
								@Override
								public void onClick(DialogInterface dialog,
										int whichButton) {
									new Thread() {
										@Override
										public void run() {
											try {
												app.wifiRadio
														.setWiFiMode(WifiMode.Off);
											} catch (Exception e) {
												Log.e("BatPhone", e.toString(),
														e);
												app.displayToastMessage(e
														.toString());
											}
										}
									}.start();
								}
							});
					alert.setNegativeButton("No", null);
					alert.show();
				}
			}
		});
	} // onCreate

	BroadcastReceiver receiver = new BroadcastReceiver() {
		@Override
		public void onReceive(Context context, Intent intent) {
			int stateOrd = intent.getIntExtra(
					ServalBatPhoneApplication.EXTRA_STATE, 0);
			// State state = State.values()[stateOrd];
			// stateChanged(state);
		}
	};

	boolean registered = false;

	// private void stateChanged(State state) {
	// // TODO update display of On/Off button
	// switch (state) {
	// case Installing:
	// case Upgrading:
	// case Starting:
	// case Stopping:
	// case Broken:
	// toggleButton.setEnabled(false);
	// toggleButton.setText("PLEASE WAIT... (" + state + ")");
	// break;
	// case On:
	// toggleButton.setEnabled(true);
	// toggleButton.setText("SUSPEND");
	// break;
	// case Off:
	// toggleButton.setEnabled(true);
	// toggleButton.setText("START");
	// break;
	// }
	// }

	@Override
	protected void onResume() {
		super.onResume();

		checkAppSetup();
	}

	/**
	 * Run initialisation procedures to setup everything after install.<br/>
	 * Called from onResume() and after agreeing Warning dialog
	 */
	private void checkAppSetup() {
		if (app.terminate_main) {
			app.terminate_main = false;
			finish();
			return;
		}

		// Don't continue unless they've seen the warning
		if (!app.settings.getBoolean(PREF_WARNING_OK, false)) {
			showDialog(R.layout.warning_dialog);
			return;
		}

		if (PreparationWizard.preparationRequired()
				|| !ServalBatPhoneApplication.wifiSetup) {
			// Start by showing the preparation wizard
			Intent prepintent = new Intent(this, PreparationWizard.class);
			prepintent.setFlags(Intent.FLAG_ACTIVITY_NEW_TASK);
			startActivity(prepintent);
			return;
		}

		if (Identities.getCurrentDid() == null
				|| Identities.getCurrentDid().equals("")
				|| AccountService.getAccount(this) == null) {
			// this.startActivity(new Intent(this, AccountAuthActivity.class));
			// use the wizard rather than the test AccountAuthActivity

			Log.v("MAIN", "currentDid(): " + Identities.getCurrentDid());
			Log.v("MAIN", "getAccount(): " + AccountService.getAccount(this));

			this.startActivity(new Intent(this, Wizard.class));
			return;
		}

		// Put in-call display on top if it is not currently so
		// if (Receiver.call_state != UserAgent.UA_STATE_IDLE) {
		// Receiver.moveTop();
		// return;
		// }

		if (!registered) {
			IntentFilter filter = new IntentFilter();
			filter.addAction(ServalBatPhoneApplication.ACTION_STATE);
			this.registerReceiver(receiver, filter);
			registered = true;
		}
		// stateChanged(app.getState());

		TextView pn = (TextView) this.findViewById(R.id.mainphonenumber);
		if (Identities.getCurrentDid() != null)
			pn.setText(Identities.getCurrentDid());
		else
			pn.setText("");

		if (app.showNoAdhocDialog) {
			// We can't figure out how to control adhoc
			// mode on this phone,
			// so warn the user.
			// TODO, this is really the wrong place for this!!!
			AlertDialog.Builder builder = new AlertDialog.Builder(this);
			builder
					.setMessage("I could not figure out how to get ad-hoc WiFi working on your phone.  Some mesh services will be degraded.  Obtaining root access may help if you have not already done so.");
			builder.setTitle("No Ad-hoc WiFi :(");
			builder.setPositiveButton("ok", null);
			builder.show();
			app.showNoAdhocDialog = false;
		}

	}

	@Override
	protected void onPause() {
		super.onPause();
		if (registered) {
			this.unregisterReceiver(receiver);
			registered = false;
		}
	}

	@Override
	protected Dialog onCreateDialog(int id) {
		LayoutInflater li = LayoutInflater.from(this);
		View view = li.inflate(R.layout.warning_dialog, null);
		AlertDialog.Builder builder = new AlertDialog.Builder(this);
		builder.setView(view);
		builder.setPositiveButton(R.string.agree,
				new DialogInterface.OnClickListener() {
					@Override
					public void onClick(DialogInterface dialog, int b) {
						dialog.dismiss();
						app.preferenceEditor.putBoolean(PREF_WARNING_OK, true);
						app.preferenceEditor.commit();
						checkAppSetup();
					}
				});
		builder.setNegativeButton(R.string.cancel,
				new DialogInterface.OnClickListener() {
					@Override
					public void onClick(DialogInterface dialog, int b) {
						dialog.dismiss();
						finish();
					}
				});
		builder.setOnCancelListener(new DialogInterface.OnCancelListener() {
			@Override
			public void onCancel(DialogInterface dialog) {
				dialog.dismiss();
				finish();
			}
		});
		return builder.create();
	}

	/**
	 * MENU SETTINGS
	 */

	private static final int MENU_SETTINGS = 0;
	private static final int MENU_PEERS = 1;
	private static final int MENU_LOG = 2;
	private static final int MENU_REDETECT = 3;
	private static final int MENU_RHIZOME = 4;
	private static final int MENU_ABOUT = 5;

	@Override
	public boolean onCreateOptionsMenu(Menu menu) {
		boolean supRetVal = super.onCreateOptionsMenu(menu);
		SubMenu m;

		m = menu.addSubMenu(0, MENU_SETTINGS, 0, getString(R.string.setuptext));
		m.setIcon(drawable.ic_menu_preferences);

		m = menu.addSubMenu(0, MENU_PEERS, 0, "Peers");
		m.setIcon(drawable.ic_dialog_info);

		m = menu.addSubMenu(0, MENU_LOG, 0, getString(R.string.logtext));
		m.setIcon(drawable.ic_menu_agenda);

		m = menu.addSubMenu(0, MENU_REDETECT, 0,
				getString(R.string.redetecttext));
		m.setIcon(R.drawable.ic_menu_refresh);

		m = menu
				.addSubMenu(0, MENU_RHIZOME, 0, getString(R.string.rhizometext));
		m.setIcon(drawable.ic_menu_agenda);

		m = menu.addSubMenu(0, MENU_ABOUT, 0, getString(R.string.abouttext));
		m.setIcon(drawable.ic_menu_info_details);

		return supRetVal;
	}

	@Override
	public boolean onOptionsItemSelected(MenuItem menuItem) {
		boolean supRetVal = super.onOptionsItemSelected(menuItem);
		switch (menuItem.getItemId()) {
		case MENU_SETTINGS:
			startActivity(new Intent(this, SetupActivity.class));
			break;
		case MENU_PEERS:
			startActivity(new Intent(this, PeerList.class));
			break;
		case MENU_LOG:
			startActivity(new Intent(this, LogActivity.class));
			break;
		case MENU_REDETECT:
			// Clear out old attempt_ files
			File varDir = new File("/data/data/org.servalproject/var/");
			if (varDir.isDirectory())
				for (File f : varDir.listFiles()) {
					if (!f.getName().startsWith("attempt_"))
						continue;
					f.delete();
				}
			// Re-run wizard
			PreparationWizard.currentAction = Action.NotStarted;
			Intent prepintent = new Intent(this, PreparationWizard.class);
			prepintent.setFlags(Intent.FLAG_ACTIVITY_NEW_TASK);
			startActivity(prepintent);
			break;
		case MENU_RHIZOME:
			// If there is no SD card, then instead of starting the rhizome activity, pop a message.
			String state = Environment.getExternalStorageState();
			if (Environment.MEDIA_MOUNTED.equals(state)) {
				startActivity(new Intent(this, RhizomeList.class));
			} else {
				app.displayToastMessage(getString(R.string.rhizomesdcard));
			}
			break;
		case MENU_ABOUT:
			this.openAboutDialog();
			break;
		}
		return supRetVal;
	}

	private void openAboutDialog() {
		LayoutInflater li = LayoutInflater.from(this);
		View view = li.inflate(R.layout.aboutview, null);

		AlertDialog.Builder alert = new AlertDialog.Builder(this);
		alert.setTitle("About");
		alert.setView(view);
		alert.setPositiveButton("Donate to Serval",
				new DialogInterface.OnClickListener() {
					@Override
					public void onClick(DialogInterface dialog, int whichButton) {
						Uri uri = Uri
								.parse(getString(R.string.paypalUrlServal));
						startActivity(new Intent(Intent.ACTION_VIEW, uri));
					}
				});
		alert.setNegativeButton("Close", null);
		alert.show();
	}
}

class ScreenReceiver extends BroadcastReceiver {
	public static boolean screenOff;

	@Override
	public void onReceive(Context context, Intent intent) {
		System.out.println("onReceive ");
		if (intent.getAction().equals(Intent.ACTION_SCREEN_OFF)) {
			screenOff = true;
			if (ServalBatPhoneApplication.context != null
					&& ServalBatPhoneApplication.context.wifiRadio != null)
				ServalBatPhoneApplication.context.wifiRadio.screenTurnedOff();
		} else if (intent.getAction().equals(Intent.ACTION_SCREEN_ON)) {
			screenOff = false;
		}
		Intent i = new Intent(context, UpdateService.class);
		i.putExtra("screen_state", screenOff);
		context.startService(i);
	}
}

class UpdateService extends Service {
	@Override
	public void onCreate() {
		super.onCreate();
		// register receiver that handles screen on and screen off logic
		IntentFilter filter = new IntentFilter(Intent.ACTION_SCREEN_ON);
		filter.addAction(Intent.ACTION_SCREEN_OFF);
		BroadcastReceiver mReceiver = new ScreenReceiver();
		registerReceiver(mReceiver, filter);
	}

	@Override
	public void onStart(Intent intent, int startId) {
		boolean screenOn = intent.getBooleanExtra("screen_state", false);
		if (!screenOn) {
			System.out.println("Screen is off");
		} else {
			System.out.println("Screen is on");
		}
	}

	@Override
	public IBinder onBind(Intent intent) {
		return null;
	}
}<|MERGE_RESOLUTION|>--- conflicted
+++ resolved
@@ -127,7 +127,6 @@
 			}
 		});
 
-<<<<<<< HEAD
 		// show the messages activity
 		ImageView mImageView = (ImageView) findViewById(R.id.messageLabel);
 		mImageView.setOnClickListener(new OnClickListener() {
@@ -138,7 +137,6 @@
 						0);
 			}
 		});
-=======
 		// check on the state of the storage
 				String mStorageState = Environment.getExternalStorageState();
 
@@ -228,7 +226,6 @@
 					mContinue = false;
 				}
 
->>>>>>> 84e34e43
 
 		// show the contacts activity
 		mImageView = (ImageView) findViewById(R.id.contactsLabel);
