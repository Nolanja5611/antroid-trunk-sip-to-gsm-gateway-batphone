--- conflicted
+++ resolved
@@ -259,20 +259,12 @@
 			}
 		});
 
-<<<<<<< HEAD
-		btnShareServal = (ImageView) this.findViewById(R.id.servalLabel);
-		btnShareServal.setOnClickListener(new View.OnClickListener() {
-			@Override
-			public void onClick(View arg0) {
-				Main.this.shareViaBluetooth();
-=======
 		ImageView shareUs = (ImageView) this.findViewById(R.id.servalLabel);
 		shareUs.setOnClickListener(new View.OnClickListener() {
 			@Override
 			public void onClick(View arg0) {
 				Main.this.startActivity(new Intent(Main.this,
 						ShareUsActivity.class));
->>>>>>> f6db7d89
 			}
 		});
 
@@ -544,29 +536,6 @@
 		// return supRetVal;
 	}
 
-	public void shareViaBluetooth() {
-		try {
-			File apk = new File(getApplicationInfo().sourceDir);
-			Intent intent = new Intent(Intent.ACTION_SEND);
-			intent.putExtra(Intent.EXTRA_STREAM, Uri.fromFile(apk));
-			intent.setType("image/apk");
-			intent.addCategory(Intent.CATEGORY_DEFAULT);
-			// There are at least two different classes for handling this intent on
-			// different platforms.  Find the bluetooth one.  Alternative strategy: let the
-			// user choose.
-			for (ResolveInfo r : getPackageManager().queryIntentActivities(intent, 0)) {
-				if (r.activityInfo.packageName.equals("com.android.bluetooth")) {
-					intent.setClassName(r.activityInfo.packageName, r.activityInfo.name);
-					break;
-				}
-			}
-			this.startActivity(intent);
-		} catch (Exception e) {
-			Log.e("MAIN", "failed to send app", e);
-			this.app.displayToastMessage("Failed to send app: " + e.getMessage());
-		}
-	}
-
 	private void openAboutDialog() {
 		LayoutInflater li = LayoutInflater.from(this);
 		View view = li.inflate(R.layout.aboutview, null);
