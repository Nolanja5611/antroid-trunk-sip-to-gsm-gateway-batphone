--- conflicted
+++ resolved
@@ -95,24 +95,8 @@
 		TextView timeText = null;
 
 		// check to see if this is a sent or received message
-<<<<<<< HEAD
 		String senderSid = cursor.getString(cursor
 				.getColumnIndex(MessagesContract.Table.SENDER_PHONE));
-=======
-		String recipientSid = cursor.getString(cursor
-				.getColumnIndex(MessagesContract.Table.RECIPIENT_PHONE));
-		if (((ShowConversationActivity) context).recipient == null) {
-			try {
-				Peer recipient = PeerListService.getPeer(context.getContentResolver(), new SubscriberId(recipientSid));
-				((ShowConversationActivity) context).recipient = recipient;
-			} catch (SubscriberId.InvalidHexException ex) {
-				Log.e(TAG, "Invalid recipient SID", ex);
-				((ShowConversationActivity) context)
-						.showDialog(
-						((ShowConversationActivity) context).DIALOG_RECIPIENT_INVALID);
-			}
-		}
->>>>>>> 0ca417f1
 
 		try {
 			if (senderSid != null
