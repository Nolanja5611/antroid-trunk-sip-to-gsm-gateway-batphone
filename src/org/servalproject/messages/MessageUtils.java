/*
 * Copyright (C) 2012 The Serval Project
 *
 * This file is part of Serval Software (http://www.servalproject.org)
 *
 * Serval Software is free software; you can redistribute it and/or modify
 * it under the terms of the GNU General Public License as published by
 * the Free Software Foundation; either version 3 of the License, or
 * (at your option) any later version.
 *
 * This source code is distributed in the hope that it will be useful,
 * but WITHOUT ANY WARRANTY; without even the implied warranty of
 * MERCHANTABILITY or FITNESS FOR A PARTICULAR PURPOSE.  See the
 * GNU General Public License for more details.
 *
 * You should have received a copy of the GNU General Public License
 * along with this source code; if not, write to the Free Software
 * Foundation, Inc., 59 Temple Place, Suite 330, Boston, MA  02111-1307  USA
 */
package org.servalproject.messages;

import java.io.InputStream;

import org.servalproject.meshms.SimpleMeshMS;
import org.servalproject.provider.MessagesContract;
import org.servalproject.provider.ThreadsContract;
import org.servalproject.rhizome.RhizomeMessage;
import org.servalproject.servald.Identities;

import android.content.ContentResolver;
import android.content.ContentUris;
import android.content.ContentValues;
import android.content.Context;
import android.database.Cursor;
import android.graphics.Bitmap;
import android.graphics.BitmapFactory;
import android.net.Uri;
import android.provider.ContactsContract;
import android.provider.ContactsContract.PhoneLookup;
import android.text.format.Time;
import android.util.Log;

/**
 * various utility methods for dealing with messages
 */
public class MessageUtils {

	/**
	 * lookup the conversation thread id
	 *
	 * @param message
	 *            the SimpleMeshMS object representing the message
	 * @param contentResolver
	 *            a content resolver to use to access the DB
	 * @return the id number of the thread
	 */
	private static int getThreadId(RhizomeMessage message,
			ContentResolver contentResolver) {

		int mThreadId = -1;

		// define the content helper variables
		String[] mProjection = new String[1];
		mProjection[0] = ThreadsContract.Table._ID;

		String mSelection = ThreadsContract.Table.PARTICIPANT_PHONE + " = ?";

		String[] mSelectionArgs = new String[1];
		if (message.sender.equals(Identities.getCurrentIdentity()))
			mSelectionArgs[0] = message.recipient.toString();
		else
			mSelectionArgs[0] = message.sender.toString();

		// lookup the thread id
		Cursor mCursor = contentResolver.query(
				ThreadsContract.CONTENT_URI,
				mProjection,
				mSelection,
				mSelectionArgs,
				null);

		// check on what was returned
		if (mCursor == null) {
			Log.e("MessageUtils",
					"a null cursor was returned when looking up Thread info");
			return mThreadId;
		}

		// get a thread id if it exists
		if (mCursor.getCount() > 0) {

			mCursor.moveToFirst();

			mThreadId = mCursor.getInt(
					mCursor.getColumnIndex(ThreadsContract.Table._ID));

		} else {
			// add a new thread
			ContentValues mValues = new ContentValues();

			if (message.sender.equals(Identities.getCurrentIdentity()))
<<<<<<< HEAD
				mValues.put(ThreadsContract.Table.PARTICIPANT_PHONE,
						message.recipient.toString());
			else
				mValues.put(ThreadsContract.Table.PARTICIPANT_PHONE,
						message.sender.toString());
=======
				mValues.put(ThreadsContract.Table.PARTICIPANT_PHONE, message.recipient.toString());
			else
				mValues.put(ThreadsContract.Table.PARTICIPANT_PHONE, message.sender.toString());
>>>>>>> 79912364

			Uri mNewRecord = contentResolver.insert(
					ThreadsContract.CONTENT_URI,
					mValues);

			mThreadId = Integer.parseInt(mNewRecord.getLastPathSegment());
		}

		mCursor.close();

		return mThreadId;
	}

	/**
	 * save the content of a received message
	 *
	 * @param message
	 *            the RhizomeMessage object representing the message
	 * @param contentResolver
	 *            a content resolver to use to access the DB
	 * @param threadId
	 *            the id of the thread to which this conversation belongs
	 * @return int array int[0] = thread Id, int[1] = the id of the newly
	 *         created message record
	 */
	public static int[] saveReceivedMessage(RhizomeMessage message,
			ContentResolver contentResolver) {

		int threadId = getThreadId(message, contentResolver);

		int messageId = -1;

		// build the list of new values
		ContentValues mValues = new ContentValues();

		mValues.put(MessagesContract.Table.THREAD_ID, threadId);
<<<<<<< HEAD
		mValues.put(MessagesContract.Table.RECIPIENT_PHONE,
				message.recipient.toString());
		mValues.put(MessagesContract.Table.SENDER_PHONE,
				message.sender.toString());
		mValues.put(MessagesContract.Table.MESSAGE, message.message);
		Time t = new Time();
		t.setToNow();
		mValues.put(MessagesContract.Table.RECEIVED_TIME,
				t.toMillis(false));
=======
		mValues.put(MessagesContract.Table.RECIPIENT_PHONE, message.recipient.toString());
		mValues.put(MessagesContract.Table.SENDER_PHONE, message.sender.toString());
		mValues.put(MessagesContract.Table.MESSAGE, message.content);
		mValues.put(MessagesContract.Table.RECEIVED_TIME, message.timestamp);
>>>>>>> 79912364

		Uri mNewRecord = contentResolver.insert(
				MessagesContract.CONTENT_URI,
				mValues);

		messageId = Integer.parseInt(mNewRecord.getLastPathSegment());

		int[] result = new int[] {
				threadId, messageId
		};

		return result;
	}

	/**
	 * save the content of a sent message
	 *
	 * @param message
	 *            the SimpleMeshMS object representing the message
	 * @param contentResolver
	 *            a content resolver to use to access the DB
	 * @param threadId
	 *            the id of the thread to which this conversation belongs
	 * @return the id of the newly created message record
	 */
	public static int saveSentMessage(SimpleMeshMS message,
			ContentResolver contentResolver, int threadId) {

		int mMessageId = -1;

		// build the list of new values
		ContentValues mValues = new ContentValues();

		mValues.put(MessagesContract.Table.THREAD_ID, threadId);
		mValues.put(MessagesContract.Table.RECIPIENT_PHONE, message.recipient.toString());
		mValues.put(MessagesContract.Table.SENDER_PHONE, message.sender.toString());
		mValues.put(MessagesContract.Table.MESSAGE, message.content);
		mValues.put(MessagesContract.Table.SENT_TIME, message.timestamp);

		Uri mNewRecord = contentResolver.insert(
				MessagesContract.CONTENT_URI,
				mValues);

		mMessageId = Integer.parseInt(mNewRecord.getLastPathSegment());

		return mMessageId;
	}

	/**
	 * method used to lookup the id of a contact photo id
	 *
	 * @param context
	 *            a context object used to get a content resolver
	 * @param phoneNumber
	 *            the phone number of the contact
	 *
	 * @return the id of the contact
	 */
	public static long lookupPhotoId(Context context, String phoneNumber) {

		long mPhotoId = -1;

		Uri mLookupUri = Uri.withAppendedPath(PhoneLookup.CONTENT_FILTER_URI,
				Uri.encode(phoneNumber));

		String[] mProjection = new String[2];
		mProjection[0] = PhoneLookup._ID;
		mProjection[1] = PhoneLookup.PHOTO_ID;

		Cursor mCursor = context.getContentResolver().query(
				mLookupUri,
				mProjection,
				null,
				null,
				null);

		if (mCursor.getCount() > 0) {
			mCursor.moveToFirst();

			mPhotoId = mCursor.getLong(mCursor
					.getColumnIndex(PhoneLookup._ID));

			mCursor.close();
		}

		return mPhotoId;
	}

	/**
	 * retrieve the contact photo given a contact id
	 *
	 * @param context
	 *            a context object used to get a content resolver
	 * @param id
	 *            the id number of contact
	 *
	 * @return the bitmap of the photo or null
	 */
	public static Bitmap loadContactPhoto(Context context, long id) {
		Uri uri = ContentUris.withAppendedId(
				ContactsContract.Contacts.CONTENT_URI, id);

		InputStream input = ContactsContract.Contacts
				.openContactPhotoInputStream(context.getContentResolver(), uri);
		if (input == null) {
			return null;
		}
		return BitmapFactory.decodeStream(input);
	}

}<|MERGE_RESOLUTION|>--- conflicted
+++ resolved
@@ -24,13 +24,14 @@
 import org.servalproject.meshms.SimpleMeshMS;
 import org.servalproject.provider.MessagesContract;
 import org.servalproject.provider.ThreadsContract;
-import org.servalproject.rhizome.RhizomeMessage;
 import org.servalproject.servald.Identities;
+import org.servalproject.servald.SubscriberId;
 
 import android.content.ContentResolver;
 import android.content.ContentUris;
 import android.content.ContentValues;
 import android.content.Context;
+import android.content.Intent;
 import android.database.Cursor;
 import android.graphics.Bitmap;
 import android.graphics.BitmapFactory;
@@ -48,14 +49,11 @@
 	/**
 	 * lookup the conversation thread id
 	 *
-	 * @param message
-	 *            the SimpleMeshMS object representing the message
-	 * @param contentResolver
-	 *            a content resolver to use to access the DB
+	 * @param message the SimpleMeshMS object representing the message
+	 * @param contentResolver a content resolver to use to access the DB
 	 * @return the id number of the thread
 	 */
-	private static int getThreadId(RhizomeMessage message,
-			ContentResolver contentResolver) {
+	private static int getThreadId(SimpleMeshMS message, ContentResolver contentResolver) {
 
 		int mThreadId = -1;
 
@@ -99,17 +97,9 @@
 			ContentValues mValues = new ContentValues();
 
 			if (message.sender.equals(Identities.getCurrentIdentity()))
-<<<<<<< HEAD
-				mValues.put(ThreadsContract.Table.PARTICIPANT_PHONE,
-						message.recipient.toString());
-			else
-				mValues.put(ThreadsContract.Table.PARTICIPANT_PHONE,
-						message.sender.toString());
-=======
 				mValues.put(ThreadsContract.Table.PARTICIPANT_PHONE, message.recipient.toString());
 			else
 				mValues.put(ThreadsContract.Table.PARTICIPANT_PHONE, message.sender.toString());
->>>>>>> 79912364
 
 			Uri mNewRecord = contentResolver.insert(
 					ThreadsContract.CONTENT_URI,
@@ -126,17 +116,13 @@
 	/**
 	 * save the content of a received message
 	 *
-	 * @param message
-	 *            the RhizomeMessage object representing the message
-	 * @param contentResolver
-	 *            a content resolver to use to access the DB
-	 * @param threadId
-	 *            the id of the thread to which this conversation belongs
+	 * @param message the object representing the message
+	 * @param contentResolver a content resolver to use to access the DB
+	 * @param threadId the id of the thread to which this conversation belongs
 	 * @return int array int[0] = thread Id, int[1] = the id of the newly
 	 *         created message record
 	 */
-	public static int[] saveReceivedMessage(RhizomeMessage message,
-			ContentResolver contentResolver) {
+	public static int[] saveReceivedMessage(SimpleMeshMS message, ContentResolver contentResolver) {
 
 		int threadId = getThreadId(message, contentResolver);
 
@@ -146,22 +132,10 @@
 		ContentValues mValues = new ContentValues();
 
 		mValues.put(MessagesContract.Table.THREAD_ID, threadId);
-<<<<<<< HEAD
-		mValues.put(MessagesContract.Table.RECIPIENT_PHONE,
-				message.recipient.toString());
-		mValues.put(MessagesContract.Table.SENDER_PHONE,
-				message.sender.toString());
-		mValues.put(MessagesContract.Table.MESSAGE, message.message);
-		Time t = new Time();
-		t.setToNow();
-		mValues.put(MessagesContract.Table.RECEIVED_TIME,
-				t.toMillis(false));
-=======
 		mValues.put(MessagesContract.Table.RECIPIENT_PHONE, message.recipient.toString());
 		mValues.put(MessagesContract.Table.SENDER_PHONE, message.sender.toString());
 		mValues.put(MessagesContract.Table.MESSAGE, message.content);
 		mValues.put(MessagesContract.Table.RECEIVED_TIME, message.timestamp);
->>>>>>> 79912364
 
 		Uri mNewRecord = contentResolver.insert(
 				MessagesContract.CONTENT_URI,
@@ -179,16 +153,12 @@
 	/**
 	 * save the content of a sent message
 	 *
-	 * @param message
-	 *            the SimpleMeshMS object representing the message
-	 * @param contentResolver
-	 *            a content resolver to use to access the DB
-	 * @param threadId
-	 *            the id of the thread to which this conversation belongs
+	 * @param message the SimpleMeshMS object representing the message
+	 * @param contentResolver a content resolver to use to access the DB
+	 * @param threadId the id of the thread to which this conversation belongs
 	 * @return the id of the newly created message record
 	 */
-	public static int saveSentMessage(SimpleMeshMS message,
-			ContentResolver contentResolver, int threadId) {
+	public static int saveSentMessage(SimpleMeshMS message, ContentResolver contentResolver, int threadId) {
 
 		int mMessageId = -1;
 
@@ -272,4 +242,69 @@
 		return BitmapFactory.decodeStream(input);
 	}
 
+	public static class MessageIntentException extends Exception {
+		public MessageIntentException(String message) {
+			super(message);
+		}
+		public MessageIntentException(String message, Throwable e) {
+			super(message, e);
+		}
+	}
+
+	/** Helper function to extract a SimpleMeshMS object from an Intent in a consistent
+	 * fashion.
+	 *
+	 * @author Andrew Bettison <andrew@servalproject.com>
+	 */
+	public static SimpleMeshMS getSimpleMessageFromIntent(Intent intent) throws MessageIntentException {
+		SimpleMeshMS message = intent.getParcelableExtra("simple");
+		if (message != null)
+			return message;
+		SubscriberId sender;
+		SubscriberId recipient;
+		try {
+			sender = new SubscriberId(intent.getStringExtra("sender"));
+		}
+		catch (NullPointerException e) {
+			Log.w("BatPhone", "intent is missing 'sender' extra data -- using current identity");
+			sender = Identities.getCurrentIdentity();
+		}
+		catch (SubscriberId.InvalidHexException e) {
+			throw new MessageIntentException("invalid 'sender' extra data", e);
+		}
+		try {
+			recipient = new SubscriberId(intent.getStringExtra("recipient"));
+		}
+		catch (NullPointerException e) {
+			throw new MessageIntentException("missing 'recipient' extra data");
+		}
+		catch (SubscriberId.InvalidHexException e) {
+			throw new MessageIntentException("invalid 'recipient' extra data", e);
+		}
+		String text = intent.getStringExtra("text");
+		if (text == null)
+			throw new MessageIntentException("missing 'text' extra data");
+		String timestamp = intent.getStringExtra("timestamp");
+		long millis;
+		if (timestamp != null) {
+			try {
+				millis = Long.parseLong(timestamp);
+			}
+			catch (NumberFormatException e) {
+				throw new MessageIntentException("invalid 'timestamp' extra data", e);
+			}
+		} else {
+			Log.w("BatPhone", "intent is missing 'millis' extra data -- using current time");
+			millis = System.currentTimeMillis();
+		}
+		return new SimpleMeshMS(
+				sender,
+				recipient,
+				intent.getStringExtra("senderDid"),
+				intent.getStringExtra("recipientDid"),
+				millis,
+				text
+			);
+	}
+
 }