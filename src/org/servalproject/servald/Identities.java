--- conflicted
+++ resolved
@@ -29,10 +29,6 @@
 			Log.e("BatPhone", e.toString(), e);
 		}
 		ServalD servald = new ServalD();
-<<<<<<< HEAD
-		ServalDResult result = servald.command("id", "self");
-		Log.d("BatPhone", result.toString());
-=======
 		String args[] = {
 				"id", "self"
 		};
@@ -73,7 +69,6 @@
 				return;
 			}
 		}
->>>>>>> 2e2a786f
 	}
 
 	public static SubscriberId getCurrentIdentity()
