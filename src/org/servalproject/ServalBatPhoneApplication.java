--- conflicted
+++ resolved
@@ -706,9 +706,6 @@
 		return ipaddr;
 	}
 
-<<<<<<< HEAD
-=======
-<<<<<<< HEAD
 	public void shareViaBluetooth() {
 		try {
 			File apk = new File(getApplicationInfo().sourceDir);
@@ -736,7 +733,4 @@
 		}
 	}
 
-=======
->>>>>>> Connect main menu "Share Us" button
->>>>>>> f6db7d89
 }