package org.servalproject.rhizome;

import java.math.BigDecimal;
import java.text.NumberFormat;

import org.servalproject.R;

import android.app.Activity;
import android.content.DialogInterface;
import android.content.Intent;
import android.graphics.Color;
import android.os.Bundle;
import android.os.Environment;
import android.os.StatFs;
import android.util.Log;
import android.view.View;
import android.widget.Button;
import android.widget.ProgressBar;
import android.widget.TextView;

/**
 * Rhizome list activity.  Presents the contents of the Rhizome store as a list of names.
 *
 * @author Andrew Bettison <andrew@servalproject.com>
 */
public class RhizomeMain extends Activity {

	// some size constants
	BigDecimal gb = new BigDecimal(1073741824);
	BigDecimal mb = new BigDecimal(1048576);
	BigDecimal kb = new BigDecimal(1024);

	@Override
	public void onCreate(Bundle savedInstanceState) {
		Log.i(Rhizome.TAG, getClass().getName()+".onCreate()");
		super.onCreate(savedInstanceState);
		setContentView(R.layout.rhizome_list);
	}

	@Override
	protected void onStart() {
		Log.i(Rhizome.TAG, getClass().getName()+".onStart()");
		super.onStart();
	}

	@Override
	protected void onResume() {
		Log.i(Rhizome.TAG, getClass().getName()+".onResume()");
		setUpUI();
		super.onResume();
	}

	@Override
	protected void onStop() {
		Log.i(Rhizome.TAG, getClass().getName()+".onStop()");
		super.onStop();
	}

	@Override
	protected void onDestroy() {
		Log.i(Rhizome.TAG, getClass().getName()+".onDestroy()");
		super.onDestroy();
	}

	/**
	 * Set up the interface layout.
	 */
	private void setUpUI() {
		setContentView(R.layout.rhizome_main);
		String state = Environment.getExternalStorageState();
		if (Environment.MEDIA_MOUNTED.equals(state)) {
			Button buttonShare = (Button) this.findViewById(R.id.rhizome_share);
			buttonShare.setOnClickListener(new View.OnClickListener() {
					@Override
					public void onClick(View v) {
						FolderPicker shareDialog = new FolderPicker(RhizomeMain.this, android.R.style.Theme, true);
						shareDialog.setOnClickListener(new DialogInterface.OnClickListener() {
								@Override
								public void onClick(DialogInterface di, int which) {
									if (which == DialogInterface.BUTTON_POSITIVE)
										Rhizome.addFile(((FolderPicker) di).getPath());
								}
							});
						shareDialog.show();
					}
				});
			Button buttonFind = (Button) this.findViewById(R.id.rhizome_find);
			buttonFind.setOnClickListener(new View.OnClickListener() {
					@Override
					public void onClick(View v) {
						RhizomeMain.this.startActivity(new Intent(RhizomeMain.this, RhizomeList.class));
					}
				});
			Button buttonSaved = (Button) this.findViewById(R.id.rhizome_saved);
			buttonSaved.setOnClickListener(new View.OnClickListener() {
					@Override
					public void onClick(View v) {
						RhizomeMain.this.startActivity(new Intent(RhizomeMain.this, RhizomeSaved.class));
					}
				});
		} else {
			// If there is not SD card present, grey out the buttons and the storage display.
			;
		}
		setupFreeSpace(state);

<<<<<<< HEAD
	}

	private void setupFreeSpace(String state) {
		ProgressBar progressBar = (ProgressBar) findViewById(R.id.progress_bar);
		TextView progressLabel = (TextView) findViewById(R.id.progress_label);

		// checks if the SD card is attached to the Android device
		if (state.equals(Environment.MEDIA_MOUNTED)
				|| state.equals(Environment.MEDIA_UNMOUNTED)
				|| state
						.equals(Environment.MEDIA_MOUNTED_READ_ONLY))
		{
			// obtain the stats from the root of the SD card.
			StatFs stats = new StatFs(Environment.getExternalStorageDirectory()
					.getPath());

			String outputInfo = "Total Size: ";

			BigDecimal blockCount = new BigDecimal(stats.getBlockCount());
			BigDecimal blockSize = new BigDecimal(stats.getBlockSize());
			BigDecimal availBlocks = new BigDecimal(stats.getAvailableBlocks());

<<<<<<< HEAD
=======
			BigDecimal totalSize = blockCount.multiply(blockSize);
			BigDecimal freeSpace = availBlocks.multiply(blockSize);

			NumberFormat numberFormat = NumberFormat.getInstance();
			numberFormat.setGroupingUsed(false);
			numberFormat.setMaximumFractionDigits(2);

			// Output the SD card's total size in gigabytes, megabytes
			BigDecimal totalSizeGb = totalSize.divide(gb);
			BigDecimal totalSizeMb = totalSize.divide(mb);
			outputInfo += numberFormat.format(totalSizeGb) + " GB ("
					+ numberFormat.format(totalSizeMb) + " MB)\n";

			// Output the SD card's available free space in gigabytes,
			// megabytes
			BigDecimal freeSpaceGb = freeSpace.divide(gb);
			BigDecimal freeSpaceMb = freeSpace.divide(mb);
			outputInfo += "Free Space: "
					+ numberFormat.format(freeSpaceGb) + " GB ("
					+ numberFormat.format(freeSpaceMb) + " MB)";

			progressBar.setMax(totalSizeMb.intValue());
			progressBar.setProgress(totalSizeMb.subtract(freeSpaceMb)
					.intValue());

			progressLabel.setText(outputInfo);
		}
		else // external storage was not found
		{
			// output the SD card state
			progressLabel.setTextColor(Color.RED);
			progressLabel.setText("SD card not found! SD card is \""
					+ state + "\".");
		}
=======
>>>>>>> Connect main menu "Share Us" button
>>>>>>> f6db7d89
	}

}<|MERGE_RESOLUTION|>--- conflicted
+++ resolved
@@ -104,7 +104,6 @@
 		}
 		setupFreeSpace(state);
 
-<<<<<<< HEAD
 	}
 
 	private void setupFreeSpace(String state) {
@@ -127,8 +126,6 @@
 			BigDecimal blockSize = new BigDecimal(stats.getBlockSize());
 			BigDecimal availBlocks = new BigDecimal(stats.getAvailableBlocks());
 
-<<<<<<< HEAD
-=======
 			BigDecimal totalSize = blockCount.multiply(blockSize);
 			BigDecimal freeSpace = availBlocks.multiply(blockSize);
 
@@ -163,9 +160,6 @@
 			progressLabel.setText("SD card not found! SD card is \""
 					+ state + "\".");
 		}
-=======
->>>>>>> Connect main menu "Share Us" button
->>>>>>> f6db7d89
 	}
 
 }