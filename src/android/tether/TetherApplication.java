/**
 *  This program is free software; you can redistribute it and/or modify it under 
 *  the terms of the GNU General Public License as published by the Free Software 
 *  Foundation; either version 3 of the License, or (at your option) any later 
 *  version.
 *  You should have received a copy of the GNU General Public License along with 
 *  this program; if not, see <http://www.gnu.org/licenses/>. 
 *  Use this application at your own risk.
 *
 *  Copyright (c) 2009 by Harald Mueller and Seth Lemons.
 */

package android.tether;

import java.io.File;
import java.io.FileOutputStream;
import java.io.IOException;
import java.io.InputStream;
import java.io.OutputStream;
import java.util.ArrayList;
import java.util.Enumeration;
import java.util.Hashtable;
import java.util.List;

import android.app.Application;
import android.app.Notification;
import android.app.NotificationManager;
import android.app.PendingIntent;
import android.content.ContentResolver;
import android.content.ContentValues;
import android.content.Context;
import android.content.Intent;
import android.content.SharedPreferences;
import android.database.Cursor;
import android.net.ConnectivityManager;
import android.net.NetworkInfo;
import android.net.Uri;
import android.net.wifi.WifiManager;
import android.os.Handler;
import android.os.Looper;
import android.os.Message;
import android.os.PowerManager;
import android.preference.PreferenceManager;
import android.tether.data.ClientData;
import android.tether.system.CoreTask;
import android.util.Log;
import android.widget.Toast;

public class TetherApplication extends Application {

	public static final String MSG_TAG = "TETHER -> TetherApplication";
	
	// Client-Connect-Thread
	private Thread clientConnectThread = null;
	
	// WifiManager
	private WifiManager wifiManager;
	
	// PowerManagement
	private PowerManager powerManager = null;
	private PowerManager.WakeLock wakeLock = null;
	
	// ConnectivityManager
	private ConnectivityManager connectivityManager;
	
	// Preferences
	public SharedPreferences settings = null;
	public SharedPreferences.Editor preferenceEditor = null;
	
	// Sync
	public static final Uri CONTENT_URI = Uri.parse("content://sync/settings");
	public static final String KEY = "name";
	public static final String VALUE = "value";
	private static final String[] PROJECTION = { KEY, VALUE };
	public static final String SETTING_LISTEN_FOR_TICKLES = "listen_for_tickles";
    public static final String SETTING_BACKGROUND_DATA = "background_data";		
	
    // Notification
	public NotificationManager notificationManager;
	private Notification notification;
	private int clientNotificationCount = 0;
	
	// Intents
	private PendingIntent mainIntent;
	private PendingIntent accessControlIntent;
    
	// Original States
	private static boolean origWifiState = false;
	public static boolean origTickleState = false;
	public static boolean origBackState = false;	
	
	// Client
	ArrayList<ClientData> clientDataAddList = new ArrayList<ClientData>();
	ArrayList<String> clientMacRemoveList = new ArrayList<String>();
	
	// CoreTask
	public CoreTask coretask = null;
	
	@Override
	public void onCreate() {
		Log.d(MSG_TAG, "Calling onCreate()");
		
		//create CoreTask
		coretask = new CoreTask();
		coretask.setPath(this.getApplicationContext().getFilesDir().getParent());
		Log.d(MSG_TAG, "Current directory is "+this.getApplicationContext().getFilesDir().getParent());
		
        // Check Homedir, or create it
        this.checkDirs(); 
		// Preferences
		settings = PreferenceManager.getDefaultSharedPreferences(this);
		
        // preferenceEditor
        this.preferenceEditor = settings.edit();
		
        // init wifiManager
        wifiManager = (WifiManager) this.getSystemService(Context.WIFI_SERVICE); 
		
        // Powermanagement
        powerManager = (PowerManager) getSystemService(Context.POWER_SERVICE);
        wakeLock = powerManager.newWakeLock(PowerManager.SCREEN_DIM_WAKE_LOCK, "TETHER_WAKE_LOCK");
        
        // Connectivitymanager
        connectivityManager = (ConnectivityManager) this.getSystemService(CONNECTIVITY_SERVICE);
        
        // Original sync states
		origTickleState = getBoolean(getContentResolver(), SETTING_LISTEN_FOR_TICKLES, true);
		origBackState = getBoolean(getContentResolver(), SETTING_BACKGROUND_DATA, true);
		
        // init notificationManager
        this.notificationManager = (NotificationManager) this.getSystemService(Context.NOTIFICATION_SERVICE);
    	this.notification = new Notification(R.drawable.start_notification, "Wifi Tether", System.currentTimeMillis());
    	this.mainIntent = PendingIntent.getActivity(this, 0, new Intent(this, MainActivity.class), 0);
    	this.accessControlIntent = PendingIntent.getActivity(this, 1, new Intent(this, AccessControlActivity.class), 0);
	}

	@Override
	public void onTerminate() {
		Log.d(MSG_TAG, "Calling onTerminate()");
    	// Stopping Tether
		this.stopTether();
		// Remove all notifications
		this.notificationManager.cancelAll();
	}
	
	// ClientDataList Add
	public synchronized void addClientData(ClientData clientData) {
		this.clientDataAddList.add(clientData);
	}

	public synchronized void removeClientMac(String mac) {
		this.clientMacRemoveList.add(mac);
	}
	
	public synchronized ArrayList<ClientData> getClientDataAddList() {
		ArrayList<ClientData> tmp = this.clientDataAddList;
		this.clientDataAddList = new ArrayList<ClientData>();
		return tmp;
	}
	
	public synchronized ArrayList<String> getClientMacRemoveList() {
		ArrayList<String> tmp = this.clientMacRemoveList;
		this.clientMacRemoveList = new ArrayList<String>();
		return tmp;
	}	
	
	public synchronized void resetClientMacLists() {
		this.clientDataAddList = new ArrayList<ClientData>();
		this.clientMacRemoveList = new ArrayList<String>();
	}
	
	// Start/Stop Tethering
    public int startTether() {
    	/*
    	 * ReturnCodes:
    	 *    0 = All OK, Service started
    	 *    1 = Mobile-Data-Connection not established
    	 *    2 = Fatal error 
    	 */
    	this.acquireWakeLock();
    	boolean connected = false;
    	int checkcounter = 0;
    	while (connected == false && checkcounter <= 5) {
	    	NetworkInfo networkInfo = connectivityManager.getActiveNetworkInfo();
	        if (networkInfo != null) {
		    	if (networkInfo != null && networkInfo.getState().equals(NetworkInfo.State.CONNECTED) == true) {
		    		connected = true;
		    	}
	        }
	        if (connected == false) {
		    	checkcounter++;
	        	try {
					Thread.sleep(1000);
				} catch (InterruptedException e) {
					// nothing
				}
	        }
	        else {
	        	break;
	        }
    	}
        if (connected == false) {
        	return 1;
        }
        // Updating dnsmasq-Config
        this.coretask.updateDnsmasqConf();
    	// Starting service
    	if (this.coretask.runRootCommand("cd "+coretask.DATA_FILE_PATH+";./bin/tether start")) {
    		// Starting client-Connect-Thread	
    		
    		if (this.clientConnectThread == null || this.clientConnectThread.isAlive() == false) {
	    		this.clientConnectThread = new Thread(new ClientConnect());
	            this.clientConnectThread.start(); 
    		}
    		return 0;
    	}
    	return 2;
    }
    
    public boolean stopTether() {
    	this.releaseWakeLock();
    	if (this.clientConnectThread != null && this.clientConnectThread.isAlive()) {
    		this.clientConnectThread.interrupt();
    	}
    	boolean stopped = this.coretask.runRootCommand("cd "+coretask.DATA_FILE_PATH+";./bin/tether stop");
		this.notificationManager.cancelAll();
    	this.enableWifi();
		this.enableSync();
		return stopped;
    }
	
    public boolean restartTether() {
    	boolean stopped = this.coretask.runRootCommand("cd "+coretask.DATA_FILE_PATH+";./bin/tether stop");
    	if (this.clientConnectThread != null && this.clientConnectThread.isAlive()) {
    		this.clientConnectThread.interrupt();
    	}
    	if (stopped != true) {
    		Log.d(MSG_TAG, "Couldn't stop tethering.");
    		return false;
    	}
    	if (this.coretask.runRootCommand("cd "+coretask.DATA_FILE_PATH+";./bin/tether start")) {
    		// Starting client-Connect-Thread	
    		if (this.clientConnectThread == null || this.clientConnectThread.isAlive() == false) {
	    		this.clientConnectThread = new Thread(new ClientConnect());
	            this.clientConnectThread.start(); 
    		}
    	}
    	else {
    		Log.d(MSG_TAG, "Couldn't stop tethering.");
    		return false;
    	}
    	
    	return true;
    }
    
    //gets user preference on whether wakelock should be disabled during tethering
    public boolean getWakeLock(){
		return this.settings.getBoolean("wakelockpref", false);
	} 
	
    //gets user preference on whether wakelock should be disabled during tethering
    public boolean getSync(){
		return this.settings.getBoolean("syncpref", false);
	}
    
    // get preferences on whether donate-dialog should be displayed
    public boolean showDonationDialog() {
    	return this.settings.getBoolean("donatepref", true);
    }

    // Wifi
    public void disableWifi() {
    	if (this.wifiManager.isWifiEnabled()) {
    		origWifiState = true;
    		this.wifiManager.setWifiEnabled(false);
    		Log.d(MSG_TAG, "Wifi disabled!");
        	// Waiting for interface-shutdown
    		try {
    			Thread.sleep(2000);
    		} catch (InterruptedException e) {
    			// nothing
    		}
    	}
    }
    
    public void enableWifi() {
    	if (origWifiState) {
        	// Waiting for interface-restart
    		try {
    			Thread.sleep(2000);
    		} catch (InterruptedException e) {
    			// nothing
    		}
    		this.wifiManager.setWifiEnabled(true);
    		Log.d(MSG_TAG, "Wifi started!");
    	}
    }
    
    // WakeLock
	public void releaseWakeLock() {
		try {
			if(this.wakeLock != null && this.wakeLock.isHeld()) {
				Log.d(MSG_TAG, "Trying to release WakeLock NOW!");
				this.wakeLock.release();
			}
		} catch (Exception ex) {
			Log.d(MSG_TAG, "Ups ... an exception happend while trying to release WakeLock - Here is what I know: "+ex.getMessage());
		}
	}
    
	public void acquireWakeLock() {
		try {
			if (this.getWakeLock() == false) {
				Log.d(MSG_TAG, "Trying to acquire WakeLock NOW!");
				this.wakeLock.acquire();
			}
		} catch (Exception ex) {
			Log.d(MSG_TAG, "Ups ... an exception happend while trying to acquire WakeLock - Here is what I know: "+ex.getMessage());
		}
	}
	
	// Sync
    public void disableSync() {
    	if (getBoolean(getContentResolver(), SETTING_LISTEN_FOR_TICKLES, true)) {
    		origTickleState = true;
    		putBoolean(getContentResolver(), SETTING_LISTEN_FOR_TICKLES, false);
    	}
        if (getBoolean(getContentResolver(), SETTING_BACKGROUND_DATA, true)) {
        	origBackState = true;
    		putBoolean(getContentResolver(), SETTING_BACKGROUND_DATA, false);
    	}
    }
    
    public void enableSync() {
    	if (origTickleState) {
    		putBoolean(getContentResolver(),SETTING_LISTEN_FOR_TICKLES, true);
    	}
    	if (origBackState) {
    		putBoolean(getContentResolver(), SETTING_BACKGROUND_DATA, true);
    	}
    }
    
    public int getNotificationType() {
		return Integer.parseInt(this.settings.getString("notificationpref", "2"));
    }
    
    // Notification
    public void showStartNotification() {
		notification.flags = Notification.FLAG_ONGOING_EVENT;
    	notification.setLatestEventInfo(this, "Wifi Tether", "Tethering is currently running ...", this.mainIntent);
    	this.notificationManager.notify(-1, this.notification);
    }
    
    Handler clientConnectHandler = new Handler() {
 	   public void handleMessage(Message msg) {
 		    ClientData clientData = (ClientData)msg.obj;
 		   TetherApplication.this.showClientConnectNotification(clientData);
 		    Log.d(MSG_TAG, "New client connected (access-control disabled) ==> "+clientData.getClientName()+" - "+clientData.getMacAddress());
 	   }
    };
    
    public void showClientConnectNotification(ClientData clientData) {
 	   	Notification clientConnectNotification = new Notification(R.drawable.secmedium, "Wifi Tether", System.currentTimeMillis());
 	   	clientConnectNotification.tickerText = clientData.getClientName()+" ("+clientData.getMacAddress()+")";
 	   	if (!PreferenceManager.getDefaultSharedPreferences(this).getString("notifyring", "").equals("")){
 	   		clientConnectNotification.sound = Uri.parse(PreferenceManager.getDefaultSharedPreferences(this).getString("notifyring", ""));
 	   	}
 	   	clientConnectNotification.setLatestEventInfo(this, "Wifi Tether - AC disabled", clientData.getClientName()+" ("+clientData.getMacAddress()+") connected ...", this.accessControlIntent);
 	   	clientConnectNotification.flags = Notification.FLAG_AUTO_CANCEL;
 	   	this.notificationManager.notify(this.clientNotificationCount, clientConnectNotification);
 	   	this.clientNotificationCount++;
    }
    
    Handler clientUnauthConnectHandler = new Handler() {
 	   public void handleMessage(Message msg) {
 		    ClientData clientData = (ClientData)msg.obj;
 		    TetherApplication.this.showClientUnauthConnectNotification(clientData);
 		    Log.d(MSG_TAG, "New client connected which is NOT authorized ==> "+clientData.getClientName()+" - "+clientData.getMacAddress());
 	   }
    };
    
    public void showClientUnauthConnectNotification(ClientData clientData) {
 	   	Notification clientConnectNotification = new Notification(R.drawable.seclow, "Wifi Tether", System.currentTimeMillis());
 	   	clientConnectNotification.tickerText = clientData.getClientName()+" ("+clientData.getMacAddress()+")";
 	   	if (!PreferenceManager.getDefaultSharedPreferences(this).getString("notifyring", "").equals("")){
 	   		clientConnectNotification.sound = Uri.parse(PreferenceManager.getDefaultSharedPreferences(this).getString("notifyring", ""));
 	   	}
 	   	clientConnectNotification.setLatestEventInfo(this, "Wifi Tether - Unauthorized", clientData.getClientName()+" ("+clientData.getMacAddress()+") connected ...", this.accessControlIntent);
 	   	clientConnectNotification.flags = Notification.FLAG_AUTO_CANCEL;
 	   	this.notificationManager.notify(this.clientNotificationCount, clientConnectNotification);
 	   	this.clientNotificationCount++;
    }
    
    Handler clientAuthConnectHandler = new Handler() {
 	   public void handleMessage(Message msg) {
 		    ClientData clientData = (ClientData)msg.obj;
 		   TetherApplication.this.showClientAuthConnectNotification(clientData);
 		    Log.d(MSG_TAG, "New client connected which IS authorized ==> "+clientData.getClientName()+" - "+clientData.getMacAddress());
 	   }
    };
    
    public void showClientAuthConnectNotification(ClientData clientData) {
 	   	Notification clientConnectNotification = new Notification(R.drawable.sechigh, "Wifi Tether", System.currentTimeMillis());
 	   	clientConnectNotification.tickerText = clientData.getClientName()+" ("+clientData.getMacAddress()+")";
 	   	if (!PreferenceManager.getDefaultSharedPreferences(this).getString("notifyring", "").equals("")){
 	   		clientConnectNotification.sound = Uri.parse(PreferenceManager.getDefaultSharedPreferences(this).getString("notifyring", ""));
 	   	}
 	   	clientConnectNotification.setLatestEventInfo(this, "Wifi Tether - Authorized", clientData.getClientName()+" ("+clientData.getMacAddress()+") connected ...", this.accessControlIntent);
 	   	clientConnectNotification.flags = Notification.FLAG_AUTO_CANCEL;
 	   	this.notificationManager.notify(this.clientNotificationCount, clientConnectNotification);
 	   	this.clientNotificationCount++;
    }      
    
    public void recoverConfig() {
    	Hashtable<String,String> values = new Hashtable<String,String>();
    	// SSID
    	values.put("dot11DesiredSSID", this.settings.getString("ssidpref", "G1Tether"));
    	
    	// Channel
    	values.put("dot11DesiredChannel", this.settings.getString("channelpref", "6"));
    	
    	// Powermode
    	values.put("dot11PowerMode", this.settings.getString("powermodepref", "1"));
    	
    	// writing
    	this.coretask.writeTiWlanConf(values);
    	this.displayToastMessage("Configuration recovered.");
    }
    
    public boolean binariesExists() {
    	File file = new File(this.coretask.DATA_FILE_PATH+"/bin/tether");
    	return file.exists();
    }
    
    public void installWpaSupplicantConfig() {
    	this.copyBinary(this.coretask.DATA_FILE_PATH+"/conf/wpa_supplicant.conf", R.raw.wpa_supplicant_conf);
    }
    
    Handler displayMessageHandler = new Handler(){
        public void handleMessage(Message msg) {
       		if (msg.obj != null) {
       			TetherApplication.this.displayToastMessage((String)msg.obj);
       		}
        	super.handleMessage(msg);
        }
    };
    
    public void installBinaries() {
    	new Thread(new Runnable(){
			public void run(){
				Looper.prepare();
				String message = null;
		    	List<String> filenames = new ArrayList<String>();
		    	// tether
		    	if (message == null) {
			    	message = TetherApplication.this.copyBinary(TetherApplication.this.coretask.DATA_FILE_PATH+"/bin/tether", R.raw.tether);
			    	filenames.add("tether");
		    	}
		    	// dnsmasq
		    	if (message == null) {
			    	message = TetherApplication.this.copyBinary(TetherApplication.this.coretask.DATA_FILE_PATH+"/bin/dnsmasq", R.raw.dnsmasq);
			    	filenames.add("dnsmasq");
		    	}
		    	// iptables
		    	if (message == null) {
			    	message = TetherApplication.this.copyBinary(TetherApplication.this.coretask.DATA_FILE_PATH+"/bin/iptables", R.raw.iptables);
			    	filenames.add("iptables");
		    	}
		    	try {
		    		TetherApplication.this.coretask.chmodBin(filenames);
				} catch (Exception e) {
					message = "Unable to change permission on binary files!";
				}
		    	try {
		    		TetherApplication.this.coretask.chownBin(filenames);
				} catch (Exception e) {
					message = "Unable to change ownership on binary files!";
				}
		    	// dnsmasq.conf
				if (message == null) {
					message = TetherApplication.this.copyBinary(TetherApplication.this.coretask.DATA_FILE_PATH+"/conf/dnsmasq.conf", R.raw.dnsmasq_conf);
					TetherApplication.this.coretask.updateDnsmasqFilepath();
				}
		    	// tiwlan.ini
				if (message == null) {
					TetherApplication.this.copyBinary(TetherApplication.this.coretask.DATA_FILE_PATH+"/conf/tiwlan.ini", R.raw.tiwlan_ini);
			    	message = "Binaries and config-files installed!";
				}
				// Sending message
				Message msg = new Message();
				msg.obj = message;
				TetherApplication.this.displayMessageHandler.sendMessage(msg);
			}
		}).start();
    }
    
    private String copyBinary(String filename, int resource) {
    	File outFile = new File(filename);
    	InputStream is = this.getResources().openRawResource(resource);
    	byte buf[]=new byte[1024];
        int len;
        try {
        	OutputStream out = new FileOutputStream(outFile);
        	while((len = is.read(buf))>0) {
				out.write(buf,0,len);
			}
        	out.close();
        	is.close();
		} catch (IOException e) {
			return "Couldn't install file - "+filename+"!";
		}
		return null;
    }
    

    private void checkDirs() {
    	File dir = new File(this.coretask.DATA_FILE_PATH);
    	if (dir.exists() == false) {
    			this.displayToastMessage("Application data-dir does not exist!");
    	}
    	else {
    		String[] dirs = { "/bin", "/var", "/conf" };
    		for (String dirname : dirs) {
    			dir = new File(this.coretask.DATA_FILE_PATH + dirname);
    	    	if (dir.exists() == false) {
    	    		if (!dir.mkdir()) {
<<<<<<< HEAD
    	    			this.displayToastMessage("Couldn't create " + dirname + "directory!");
=======
    	    			this.displayToastMessage("Couldn't create " + dirname + " directory!");
>>>>>>> 998822db
    	    		}
    	    	}
    		}
    	}
    }    
    
    // Display Toast-Message
	public void displayToastMessage(String message) {
		Toast.makeText(this, message, Toast.LENGTH_LONG).show();
	}
    
    // Helpers
    public boolean getBoolean(ContentResolver contentResolver,
            String name, boolean def) {
        Cursor cursor = contentResolver.query(
            CONTENT_URI,
            PROJECTION,
            KEY + "=?",
            new String[] { name },
            null);
        try {
            if (cursor != null && cursor.moveToFirst()) {
            	Log.d(MSG_TAG,cursor.getString(0));
                return Boolean.parseBoolean(cursor.getString(1));
            }
        } finally {
            if (cursor != null) cursor.close();
        }
        return def;
    }
    
    public void putBoolean(ContentResolver contentResolver, String name, boolean val) {
        ContentValues values = new ContentValues();
        values.put(KEY, name);
        values.put(VALUE, Boolean.toString(val));
        // this insert is translated into an update by the underlying Sync provider
        contentResolver.insert(CONTENT_URI, values);
    }
    
    
    class ClientConnect implements Runnable {

        private ArrayList<String> knownWhitelists = new ArrayList<String>();
        private ArrayList<String> knownLeases = new ArrayList<String>();
        private Hashtable<String, ClientData> currentLeases = new Hashtable<String, ClientData>();
        private long timestampLeasefile = -1;
        private long timestampWhitelistfile = -1;

        // @Override
        public void run() {
        	Looper.prepare();
            while (!Thread.currentThread().isInterrupted()) {
            	Log.d(MSG_TAG, "Checking for new clients ... ");
            	// Notification-Type
            	int notificationType = TetherApplication.this.getNotificationType();
            	// Access-Control activated
            	boolean accessControlActive = TetherApplication.this.coretask.whitelistExists();
		        // Checking if Access-Control is activated
		        if (accessControlActive) {
                    // Checking whitelistfile
                    long currentTimestampWhitelistFile = TetherApplication.this.coretask.getModifiedDate(TetherApplication.this.coretask.DATA_FILE_PATH + "/conf/whitelist_mac.conf");
                    if (this.timestampWhitelistfile != currentTimestampWhitelistFile) {
                        try {
                            knownWhitelists = TetherApplication.this.coretask.getWhitelist();
                        } catch (Exception e) {
                            Log.d(MSG_TAG, "Unexpected error detected - Here is what I know: " + e.getMessage());
                            e.printStackTrace();
                        }
                        this.timestampWhitelistfile = currentTimestampWhitelistFile;
                    }
		        }
                // Checking leasefile
                long currentTimestampLeaseFile = TetherApplication.this.coretask.getModifiedDate(TetherApplication.this.coretask.DATA_FILE_PATH + "/var/dnsmasq.leases");
                if (this.timestampLeasefile != currentTimestampLeaseFile) {
                    try {
                    	// Getting current dns-leases
                        this.currentLeases = TetherApplication.this.coretask.getLeases();
                        
                        // Cleaning-up knownLeases after a disconnect (dhcp-release)
                        for (String lease : this.knownLeases) {
                            if (this.currentLeases.containsKey(lease) == false) {
                            	Log.d(MSG_TAG, "Removing '"+lease+"' from known-leases!");
                                this.knownLeases.remove(lease);
                            	
                                notifyActivity();
                            	TetherApplication.this.removeClientMac(lease);
                            }
                        }
                        
                        Enumeration<String> leases = this.currentLeases.keys();
                        while (leases.hasMoreElements()) {
                            String mac = leases.nextElement();
                            Log.d(MSG_TAG, "Mac-Address: '"+mac+"' - Known Whitelist: "+knownWhitelists.contains(mac)+" - Known Lease: "+knownLeases.contains(mac));
                            if (knownLeases.contains(mac) == false) {
	                            if (knownWhitelists.contains(mac) == false) {
	                            	// AddClientData to TetherApplication-Class for AccessControlActivity
	                            	TetherApplication.this.addClientData(this.currentLeases.get(mac));
	                            	
	                            	if (accessControlActive) {
	                            		if (notificationType == 1 || notificationType == 2) {
	                            			this.sendUnAuthClientMessage(this.currentLeases.get(mac));
	                            		}
	                            	}
	                            	else {
	                            		if (notificationType == 2) {
	                            			this.sendClientMessage(this.currentLeases.get(mac));
	                            		}
	                            	}
	                                this.knownLeases.add(mac);
	                            } else if (knownWhitelists.contains(mac) == true) {
	                            	// AddClientData to TetherApplication-Class for AccessControlActivity
	                            	ClientData clientData = this.currentLeases.get(mac);
	                            	clientData.setAccessAllowed(true);
	                            	TetherApplication.this.addClientData(clientData);
	                            	
	                                if (notificationType == 2) {
	                                    this.sendAuthClientMessage(this.currentLeases.get(mac));
	                                    this.knownLeases.add(mac);
	                                }
	                            }
	                            notifyActivity();
                            }
                        }
                        this.timestampLeasefile = currentTimestampLeaseFile;
                    } catch (Exception e) {
                        Log.d(MSG_TAG, "Unexpected error detected - Here is what I know: " + e.getMessage());
                        e.printStackTrace();
                    }
                }
                try {
                    Thread.sleep(3000);
                } catch (InterruptedException e) {
                    Thread.currentThread().interrupt();
                }
            }
            Looper.loop();
        }

        private void notifyActivity(){
        	if (AccessControlActivity.currentInstance != null){
        		AccessControlActivity.currentInstance.clientConnectHandler.sendMessage(new Message());
        	}
        }
        
        private void sendClientMessage(ClientData clientData) {
            Message m = new Message();
            m.obj = clientData;
            TetherApplication.this.clientConnectHandler.sendMessage(m);
        }

        private void sendUnAuthClientMessage(ClientData clientData) {
            Message m = new Message();
            m.obj = clientData;
            TetherApplication.this.clientUnauthConnectHandler.sendMessage(m);
        }

        private void sendAuthClientMessage(ClientData clientData) {
            Message m = new Message();
            m.obj = clientData;
            TetherApplication.this.clientAuthConnectHandler.sendMessage(m);
        }
    }
}
<|MERGE_RESOLUTION|>--- conflicted
+++ resolved
@@ -1,694 +1,690 @@
-/**
- *  This program is free software; you can redistribute it and/or modify it under 
- *  the terms of the GNU General Public License as published by the Free Software 
- *  Foundation; either version 3 of the License, or (at your option) any later 
- *  version.
- *  You should have received a copy of the GNU General Public License along with 
- *  this program; if not, see <http://www.gnu.org/licenses/>. 
- *  Use this application at your own risk.
- *
- *  Copyright (c) 2009 by Harald Mueller and Seth Lemons.
- */
-
-package android.tether;
-
-import java.io.File;
-import java.io.FileOutputStream;
-import java.io.IOException;
-import java.io.InputStream;
-import java.io.OutputStream;
-import java.util.ArrayList;
-import java.util.Enumeration;
-import java.util.Hashtable;
-import java.util.List;
-
-import android.app.Application;
-import android.app.Notification;
-import android.app.NotificationManager;
-import android.app.PendingIntent;
-import android.content.ContentResolver;
-import android.content.ContentValues;
-import android.content.Context;
-import android.content.Intent;
-import android.content.SharedPreferences;
-import android.database.Cursor;
-import android.net.ConnectivityManager;
-import android.net.NetworkInfo;
-import android.net.Uri;
-import android.net.wifi.WifiManager;
-import android.os.Handler;
-import android.os.Looper;
-import android.os.Message;
-import android.os.PowerManager;
-import android.preference.PreferenceManager;
-import android.tether.data.ClientData;
-import android.tether.system.CoreTask;
-import android.util.Log;
-import android.widget.Toast;
-
-public class TetherApplication extends Application {
-
-	public static final String MSG_TAG = "TETHER -> TetherApplication";
-	
-	// Client-Connect-Thread
-	private Thread clientConnectThread = null;
-	
-	// WifiManager
-	private WifiManager wifiManager;
-	
-	// PowerManagement
-	private PowerManager powerManager = null;
-	private PowerManager.WakeLock wakeLock = null;
-	
-	// ConnectivityManager
-	private ConnectivityManager connectivityManager;
-	
-	// Preferences
-	public SharedPreferences settings = null;
-	public SharedPreferences.Editor preferenceEditor = null;
-	
-	// Sync
-	public static final Uri CONTENT_URI = Uri.parse("content://sync/settings");
-	public static final String KEY = "name";
-	public static final String VALUE = "value";
-	private static final String[] PROJECTION = { KEY, VALUE };
-	public static final String SETTING_LISTEN_FOR_TICKLES = "listen_for_tickles";
-    public static final String SETTING_BACKGROUND_DATA = "background_data";		
-	
-    // Notification
-	public NotificationManager notificationManager;
-	private Notification notification;
-	private int clientNotificationCount = 0;
-	
-	// Intents
-	private PendingIntent mainIntent;
-	private PendingIntent accessControlIntent;
-    
-	// Original States
-	private static boolean origWifiState = false;
-	public static boolean origTickleState = false;
-	public static boolean origBackState = false;	
-	
-	// Client
-	ArrayList<ClientData> clientDataAddList = new ArrayList<ClientData>();
-	ArrayList<String> clientMacRemoveList = new ArrayList<String>();
-	
-	// CoreTask
-	public CoreTask coretask = null;
-	
-	@Override
-	public void onCreate() {
-		Log.d(MSG_TAG, "Calling onCreate()");
-		
-		//create CoreTask
-		coretask = new CoreTask();
-		coretask.setPath(this.getApplicationContext().getFilesDir().getParent());
-		Log.d(MSG_TAG, "Current directory is "+this.getApplicationContext().getFilesDir().getParent());
-		
-        // Check Homedir, or create it
-        this.checkDirs(); 
-		// Preferences
-		settings = PreferenceManager.getDefaultSharedPreferences(this);
-		
-        // preferenceEditor
-        this.preferenceEditor = settings.edit();
-		
-        // init wifiManager
-        wifiManager = (WifiManager) this.getSystemService(Context.WIFI_SERVICE); 
-		
-        // Powermanagement
-        powerManager = (PowerManager) getSystemService(Context.POWER_SERVICE);
-        wakeLock = powerManager.newWakeLock(PowerManager.SCREEN_DIM_WAKE_LOCK, "TETHER_WAKE_LOCK");
-        
-        // Connectivitymanager
-        connectivityManager = (ConnectivityManager) this.getSystemService(CONNECTIVITY_SERVICE);
-        
-        // Original sync states
-		origTickleState = getBoolean(getContentResolver(), SETTING_LISTEN_FOR_TICKLES, true);
-		origBackState = getBoolean(getContentResolver(), SETTING_BACKGROUND_DATA, true);
-		
-        // init notificationManager
-        this.notificationManager = (NotificationManager) this.getSystemService(Context.NOTIFICATION_SERVICE);
-    	this.notification = new Notification(R.drawable.start_notification, "Wifi Tether", System.currentTimeMillis());
-    	this.mainIntent = PendingIntent.getActivity(this, 0, new Intent(this, MainActivity.class), 0);
-    	this.accessControlIntent = PendingIntent.getActivity(this, 1, new Intent(this, AccessControlActivity.class), 0);
-	}
-
-	@Override
-	public void onTerminate() {
-		Log.d(MSG_TAG, "Calling onTerminate()");
-    	// Stopping Tether
-		this.stopTether();
-		// Remove all notifications
-		this.notificationManager.cancelAll();
-	}
-	
-	// ClientDataList Add
-	public synchronized void addClientData(ClientData clientData) {
-		this.clientDataAddList.add(clientData);
-	}
-
-	public synchronized void removeClientMac(String mac) {
-		this.clientMacRemoveList.add(mac);
-	}
-	
-	public synchronized ArrayList<ClientData> getClientDataAddList() {
-		ArrayList<ClientData> tmp = this.clientDataAddList;
-		this.clientDataAddList = new ArrayList<ClientData>();
-		return tmp;
-	}
-	
-	public synchronized ArrayList<String> getClientMacRemoveList() {
-		ArrayList<String> tmp = this.clientMacRemoveList;
-		this.clientMacRemoveList = new ArrayList<String>();
-		return tmp;
-	}	
-	
-	public synchronized void resetClientMacLists() {
-		this.clientDataAddList = new ArrayList<ClientData>();
-		this.clientMacRemoveList = new ArrayList<String>();
-	}
-	
-	// Start/Stop Tethering
-    public int startTether() {
-    	/*
-    	 * ReturnCodes:
-    	 *    0 = All OK, Service started
-    	 *    1 = Mobile-Data-Connection not established
-    	 *    2 = Fatal error 
-    	 */
-    	this.acquireWakeLock();
-    	boolean connected = false;
-    	int checkcounter = 0;
-    	while (connected == false && checkcounter <= 5) {
-	    	NetworkInfo networkInfo = connectivityManager.getActiveNetworkInfo();
-	        if (networkInfo != null) {
-		    	if (networkInfo != null && networkInfo.getState().equals(NetworkInfo.State.CONNECTED) == true) {
-		    		connected = true;
-		    	}
-	        }
-	        if (connected == false) {
-		    	checkcounter++;
-	        	try {
-					Thread.sleep(1000);
-				} catch (InterruptedException e) {
-					// nothing
-				}
-	        }
-	        else {
-	        	break;
-	        }
-    	}
-        if (connected == false) {
-        	return 1;
-        }
-        // Updating dnsmasq-Config
-        this.coretask.updateDnsmasqConf();
-    	// Starting service
-    	if (this.coretask.runRootCommand("cd "+coretask.DATA_FILE_PATH+";./bin/tether start")) {
-    		// Starting client-Connect-Thread	
-    		
-    		if (this.clientConnectThread == null || this.clientConnectThread.isAlive() == false) {
-	    		this.clientConnectThread = new Thread(new ClientConnect());
-	            this.clientConnectThread.start(); 
-    		}
-    		return 0;
-    	}
-    	return 2;
-    }
-    
-    public boolean stopTether() {
-    	this.releaseWakeLock();
-    	if (this.clientConnectThread != null && this.clientConnectThread.isAlive()) {
-    		this.clientConnectThread.interrupt();
-    	}
-    	boolean stopped = this.coretask.runRootCommand("cd "+coretask.DATA_FILE_PATH+";./bin/tether stop");
-		this.notificationManager.cancelAll();
-    	this.enableWifi();
-		this.enableSync();
-		return stopped;
-    }
-	
-    public boolean restartTether() {
-    	boolean stopped = this.coretask.runRootCommand("cd "+coretask.DATA_FILE_PATH+";./bin/tether stop");
-    	if (this.clientConnectThread != null && this.clientConnectThread.isAlive()) {
-    		this.clientConnectThread.interrupt();
-    	}
-    	if (stopped != true) {
-    		Log.d(MSG_TAG, "Couldn't stop tethering.");
-    		return false;
-    	}
-    	if (this.coretask.runRootCommand("cd "+coretask.DATA_FILE_PATH+";./bin/tether start")) {
-    		// Starting client-Connect-Thread	
-    		if (this.clientConnectThread == null || this.clientConnectThread.isAlive() == false) {
-	    		this.clientConnectThread = new Thread(new ClientConnect());
-	            this.clientConnectThread.start(); 
-    		}
-    	}
-    	else {
-    		Log.d(MSG_TAG, "Couldn't stop tethering.");
-    		return false;
-    	}
-    	
-    	return true;
-    }
-    
-    //gets user preference on whether wakelock should be disabled during tethering
-    public boolean getWakeLock(){
-		return this.settings.getBoolean("wakelockpref", false);
-	} 
-	
-    //gets user preference on whether wakelock should be disabled during tethering
-    public boolean getSync(){
-		return this.settings.getBoolean("syncpref", false);
-	}
-    
-    // get preferences on whether donate-dialog should be displayed
-    public boolean showDonationDialog() {
-    	return this.settings.getBoolean("donatepref", true);
-    }
-
-    // Wifi
-    public void disableWifi() {
-    	if (this.wifiManager.isWifiEnabled()) {
-    		origWifiState = true;
-    		this.wifiManager.setWifiEnabled(false);
-    		Log.d(MSG_TAG, "Wifi disabled!");
-        	// Waiting for interface-shutdown
-    		try {
-    			Thread.sleep(2000);
-    		} catch (InterruptedException e) {
-    			// nothing
-    		}
-    	}
-    }
-    
-    public void enableWifi() {
-    	if (origWifiState) {
-        	// Waiting for interface-restart
-    		try {
-    			Thread.sleep(2000);
-    		} catch (InterruptedException e) {
-    			// nothing
-    		}
-    		this.wifiManager.setWifiEnabled(true);
-    		Log.d(MSG_TAG, "Wifi started!");
-    	}
-    }
-    
-    // WakeLock
-	public void releaseWakeLock() {
-		try {
-			if(this.wakeLock != null && this.wakeLock.isHeld()) {
-				Log.d(MSG_TAG, "Trying to release WakeLock NOW!");
-				this.wakeLock.release();
-			}
-		} catch (Exception ex) {
-			Log.d(MSG_TAG, "Ups ... an exception happend while trying to release WakeLock - Here is what I know: "+ex.getMessage());
-		}
-	}
-    
-	public void acquireWakeLock() {
-		try {
-			if (this.getWakeLock() == false) {
-				Log.d(MSG_TAG, "Trying to acquire WakeLock NOW!");
-				this.wakeLock.acquire();
-			}
-		} catch (Exception ex) {
-			Log.d(MSG_TAG, "Ups ... an exception happend while trying to acquire WakeLock - Here is what I know: "+ex.getMessage());
-		}
-	}
-	
-	// Sync
-    public void disableSync() {
-    	if (getBoolean(getContentResolver(), SETTING_LISTEN_FOR_TICKLES, true)) {
-    		origTickleState = true;
-    		putBoolean(getContentResolver(), SETTING_LISTEN_FOR_TICKLES, false);
-    	}
-        if (getBoolean(getContentResolver(), SETTING_BACKGROUND_DATA, true)) {
-        	origBackState = true;
-    		putBoolean(getContentResolver(), SETTING_BACKGROUND_DATA, false);
-    	}
-    }
-    
-    public void enableSync() {
-    	if (origTickleState) {
-    		putBoolean(getContentResolver(),SETTING_LISTEN_FOR_TICKLES, true);
-    	}
-    	if (origBackState) {
-    		putBoolean(getContentResolver(), SETTING_BACKGROUND_DATA, true);
-    	}
-    }
-    
-    public int getNotificationType() {
-		return Integer.parseInt(this.settings.getString("notificationpref", "2"));
-    }
-    
-    // Notification
-    public void showStartNotification() {
-		notification.flags = Notification.FLAG_ONGOING_EVENT;
-    	notification.setLatestEventInfo(this, "Wifi Tether", "Tethering is currently running ...", this.mainIntent);
-    	this.notificationManager.notify(-1, this.notification);
-    }
-    
-    Handler clientConnectHandler = new Handler() {
- 	   public void handleMessage(Message msg) {
- 		    ClientData clientData = (ClientData)msg.obj;
- 		   TetherApplication.this.showClientConnectNotification(clientData);
- 		    Log.d(MSG_TAG, "New client connected (access-control disabled) ==> "+clientData.getClientName()+" - "+clientData.getMacAddress());
- 	   }
-    };
-    
-    public void showClientConnectNotification(ClientData clientData) {
- 	   	Notification clientConnectNotification = new Notification(R.drawable.secmedium, "Wifi Tether", System.currentTimeMillis());
- 	   	clientConnectNotification.tickerText = clientData.getClientName()+" ("+clientData.getMacAddress()+")";
- 	   	if (!PreferenceManager.getDefaultSharedPreferences(this).getString("notifyring", "").equals("")){
- 	   		clientConnectNotification.sound = Uri.parse(PreferenceManager.getDefaultSharedPreferences(this).getString("notifyring", ""));
- 	   	}
- 	   	clientConnectNotification.setLatestEventInfo(this, "Wifi Tether - AC disabled", clientData.getClientName()+" ("+clientData.getMacAddress()+") connected ...", this.accessControlIntent);
- 	   	clientConnectNotification.flags = Notification.FLAG_AUTO_CANCEL;
- 	   	this.notificationManager.notify(this.clientNotificationCount, clientConnectNotification);
- 	   	this.clientNotificationCount++;
-    }
-    
-    Handler clientUnauthConnectHandler = new Handler() {
- 	   public void handleMessage(Message msg) {
- 		    ClientData clientData = (ClientData)msg.obj;
- 		    TetherApplication.this.showClientUnauthConnectNotification(clientData);
- 		    Log.d(MSG_TAG, "New client connected which is NOT authorized ==> "+clientData.getClientName()+" - "+clientData.getMacAddress());
- 	   }
-    };
-    
-    public void showClientUnauthConnectNotification(ClientData clientData) {
- 	   	Notification clientConnectNotification = new Notification(R.drawable.seclow, "Wifi Tether", System.currentTimeMillis());
- 	   	clientConnectNotification.tickerText = clientData.getClientName()+" ("+clientData.getMacAddress()+")";
- 	   	if (!PreferenceManager.getDefaultSharedPreferences(this).getString("notifyring", "").equals("")){
- 	   		clientConnectNotification.sound = Uri.parse(PreferenceManager.getDefaultSharedPreferences(this).getString("notifyring", ""));
- 	   	}
- 	   	clientConnectNotification.setLatestEventInfo(this, "Wifi Tether - Unauthorized", clientData.getClientName()+" ("+clientData.getMacAddress()+") connected ...", this.accessControlIntent);
- 	   	clientConnectNotification.flags = Notification.FLAG_AUTO_CANCEL;
- 	   	this.notificationManager.notify(this.clientNotificationCount, clientConnectNotification);
- 	   	this.clientNotificationCount++;
-    }
-    
-    Handler clientAuthConnectHandler = new Handler() {
- 	   public void handleMessage(Message msg) {
- 		    ClientData clientData = (ClientData)msg.obj;
- 		   TetherApplication.this.showClientAuthConnectNotification(clientData);
- 		    Log.d(MSG_TAG, "New client connected which IS authorized ==> "+clientData.getClientName()+" - "+clientData.getMacAddress());
- 	   }
-    };
-    
-    public void showClientAuthConnectNotification(ClientData clientData) {
- 	   	Notification clientConnectNotification = new Notification(R.drawable.sechigh, "Wifi Tether", System.currentTimeMillis());
- 	   	clientConnectNotification.tickerText = clientData.getClientName()+" ("+clientData.getMacAddress()+")";
- 	   	if (!PreferenceManager.getDefaultSharedPreferences(this).getString("notifyring", "").equals("")){
- 	   		clientConnectNotification.sound = Uri.parse(PreferenceManager.getDefaultSharedPreferences(this).getString("notifyring", ""));
- 	   	}
- 	   	clientConnectNotification.setLatestEventInfo(this, "Wifi Tether - Authorized", clientData.getClientName()+" ("+clientData.getMacAddress()+") connected ...", this.accessControlIntent);
- 	   	clientConnectNotification.flags = Notification.FLAG_AUTO_CANCEL;
- 	   	this.notificationManager.notify(this.clientNotificationCount, clientConnectNotification);
- 	   	this.clientNotificationCount++;
-    }      
-    
-    public void recoverConfig() {
-    	Hashtable<String,String> values = new Hashtable<String,String>();
-    	// SSID
-    	values.put("dot11DesiredSSID", this.settings.getString("ssidpref", "G1Tether"));
-    	
-    	// Channel
-    	values.put("dot11DesiredChannel", this.settings.getString("channelpref", "6"));
-    	
-    	// Powermode
-    	values.put("dot11PowerMode", this.settings.getString("powermodepref", "1"));
-    	
-    	// writing
-    	this.coretask.writeTiWlanConf(values);
-    	this.displayToastMessage("Configuration recovered.");
-    }
-    
-    public boolean binariesExists() {
-    	File file = new File(this.coretask.DATA_FILE_PATH+"/bin/tether");
-    	return file.exists();
-    }
-    
-    public void installWpaSupplicantConfig() {
-    	this.copyBinary(this.coretask.DATA_FILE_PATH+"/conf/wpa_supplicant.conf", R.raw.wpa_supplicant_conf);
-    }
-    
-    Handler displayMessageHandler = new Handler(){
-        public void handleMessage(Message msg) {
-       		if (msg.obj != null) {
-       			TetherApplication.this.displayToastMessage((String)msg.obj);
-       		}
-        	super.handleMessage(msg);
-        }
-    };
-    
-    public void installBinaries() {
-    	new Thread(new Runnable(){
-			public void run(){
-				Looper.prepare();
-				String message = null;
-		    	List<String> filenames = new ArrayList<String>();
-		    	// tether
-		    	if (message == null) {
-			    	message = TetherApplication.this.copyBinary(TetherApplication.this.coretask.DATA_FILE_PATH+"/bin/tether", R.raw.tether);
-			    	filenames.add("tether");
-		    	}
-		    	// dnsmasq
-		    	if (message == null) {
-			    	message = TetherApplication.this.copyBinary(TetherApplication.this.coretask.DATA_FILE_PATH+"/bin/dnsmasq", R.raw.dnsmasq);
-			    	filenames.add("dnsmasq");
-		    	}
-		    	// iptables
-		    	if (message == null) {
-			    	message = TetherApplication.this.copyBinary(TetherApplication.this.coretask.DATA_FILE_PATH+"/bin/iptables", R.raw.iptables);
-			    	filenames.add("iptables");
-		    	}
-		    	try {
-		    		TetherApplication.this.coretask.chmodBin(filenames);
-				} catch (Exception e) {
-					message = "Unable to change permission on binary files!";
-				}
-		    	try {
-		    		TetherApplication.this.coretask.chownBin(filenames);
-				} catch (Exception e) {
-					message = "Unable to change ownership on binary files!";
-				}
-		    	// dnsmasq.conf
-				if (message == null) {
-					message = TetherApplication.this.copyBinary(TetherApplication.this.coretask.DATA_FILE_PATH+"/conf/dnsmasq.conf", R.raw.dnsmasq_conf);
-					TetherApplication.this.coretask.updateDnsmasqFilepath();
-				}
-		    	// tiwlan.ini
-				if (message == null) {
-					TetherApplication.this.copyBinary(TetherApplication.this.coretask.DATA_FILE_PATH+"/conf/tiwlan.ini", R.raw.tiwlan_ini);
-			    	message = "Binaries and config-files installed!";
-				}
-				// Sending message
-				Message msg = new Message();
-				msg.obj = message;
-				TetherApplication.this.displayMessageHandler.sendMessage(msg);
-			}
-		}).start();
-    }
-    
-    private String copyBinary(String filename, int resource) {
-    	File outFile = new File(filename);
-    	InputStream is = this.getResources().openRawResource(resource);
-    	byte buf[]=new byte[1024];
-        int len;
-        try {
-        	OutputStream out = new FileOutputStream(outFile);
-        	while((len = is.read(buf))>0) {
-				out.write(buf,0,len);
-			}
-        	out.close();
-        	is.close();
-		} catch (IOException e) {
-			return "Couldn't install file - "+filename+"!";
-		}
-		return null;
-    }
-    
-
-    private void checkDirs() {
-    	File dir = new File(this.coretask.DATA_FILE_PATH);
-    	if (dir.exists() == false) {
-    			this.displayToastMessage("Application data-dir does not exist!");
-    	}
-    	else {
-    		String[] dirs = { "/bin", "/var", "/conf" };
-    		for (String dirname : dirs) {
-    			dir = new File(this.coretask.DATA_FILE_PATH + dirname);
-    	    	if (dir.exists() == false) {
-    	    		if (!dir.mkdir()) {
-<<<<<<< HEAD
-    	    			this.displayToastMessage("Couldn't create " + dirname + "directory!");
-=======
-    	    			this.displayToastMessage("Couldn't create " + dirname + " directory!");
->>>>>>> 998822db
-    	    		}
-    	    	}
-    		}
-    	}
-    }    
-    
-    // Display Toast-Message
-	public void displayToastMessage(String message) {
-		Toast.makeText(this, message, Toast.LENGTH_LONG).show();
-	}
-    
-    // Helpers
-    public boolean getBoolean(ContentResolver contentResolver,
-            String name, boolean def) {
-        Cursor cursor = contentResolver.query(
-            CONTENT_URI,
-            PROJECTION,
-            KEY + "=?",
-            new String[] { name },
-            null);
-        try {
-            if (cursor != null && cursor.moveToFirst()) {
-            	Log.d(MSG_TAG,cursor.getString(0));
-                return Boolean.parseBoolean(cursor.getString(1));
-            }
-        } finally {
-            if (cursor != null) cursor.close();
-        }
-        return def;
-    }
-    
-    public void putBoolean(ContentResolver contentResolver, String name, boolean val) {
-        ContentValues values = new ContentValues();
-        values.put(KEY, name);
-        values.put(VALUE, Boolean.toString(val));
-        // this insert is translated into an update by the underlying Sync provider
-        contentResolver.insert(CONTENT_URI, values);
-    }
-    
-    
-    class ClientConnect implements Runnable {
-
-        private ArrayList<String> knownWhitelists = new ArrayList<String>();
-        private ArrayList<String> knownLeases = new ArrayList<String>();
-        private Hashtable<String, ClientData> currentLeases = new Hashtable<String, ClientData>();
-        private long timestampLeasefile = -1;
-        private long timestampWhitelistfile = -1;
-
-        // @Override
-        public void run() {
-        	Looper.prepare();
-            while (!Thread.currentThread().isInterrupted()) {
-            	Log.d(MSG_TAG, "Checking for new clients ... ");
-            	// Notification-Type
-            	int notificationType = TetherApplication.this.getNotificationType();
-            	// Access-Control activated
-            	boolean accessControlActive = TetherApplication.this.coretask.whitelistExists();
-		        // Checking if Access-Control is activated
-		        if (accessControlActive) {
-                    // Checking whitelistfile
-                    long currentTimestampWhitelistFile = TetherApplication.this.coretask.getModifiedDate(TetherApplication.this.coretask.DATA_FILE_PATH + "/conf/whitelist_mac.conf");
-                    if (this.timestampWhitelistfile != currentTimestampWhitelistFile) {
-                        try {
-                            knownWhitelists = TetherApplication.this.coretask.getWhitelist();
-                        } catch (Exception e) {
-                            Log.d(MSG_TAG, "Unexpected error detected - Here is what I know: " + e.getMessage());
-                            e.printStackTrace();
-                        }
-                        this.timestampWhitelistfile = currentTimestampWhitelistFile;
-                    }
-		        }
-                // Checking leasefile
-                long currentTimestampLeaseFile = TetherApplication.this.coretask.getModifiedDate(TetherApplication.this.coretask.DATA_FILE_PATH + "/var/dnsmasq.leases");
-                if (this.timestampLeasefile != currentTimestampLeaseFile) {
-                    try {
-                    	// Getting current dns-leases
-                        this.currentLeases = TetherApplication.this.coretask.getLeases();
-                        
-                        // Cleaning-up knownLeases after a disconnect (dhcp-release)
-                        for (String lease : this.knownLeases) {
-                            if (this.currentLeases.containsKey(lease) == false) {
-                            	Log.d(MSG_TAG, "Removing '"+lease+"' from known-leases!");
-                                this.knownLeases.remove(lease);
-                            	
-                                notifyActivity();
-                            	TetherApplication.this.removeClientMac(lease);
-                            }
-                        }
-                        
-                        Enumeration<String> leases = this.currentLeases.keys();
-                        while (leases.hasMoreElements()) {
-                            String mac = leases.nextElement();
-                            Log.d(MSG_TAG, "Mac-Address: '"+mac+"' - Known Whitelist: "+knownWhitelists.contains(mac)+" - Known Lease: "+knownLeases.contains(mac));
-                            if (knownLeases.contains(mac) == false) {
-	                            if (knownWhitelists.contains(mac) == false) {
-	                            	// AddClientData to TetherApplication-Class for AccessControlActivity
-	                            	TetherApplication.this.addClientData(this.currentLeases.get(mac));
-	                            	
-	                            	if (accessControlActive) {
-	                            		if (notificationType == 1 || notificationType == 2) {
-	                            			this.sendUnAuthClientMessage(this.currentLeases.get(mac));
-	                            		}
-	                            	}
-	                            	else {
-	                            		if (notificationType == 2) {
-	                            			this.sendClientMessage(this.currentLeases.get(mac));
-	                            		}
-	                            	}
-	                                this.knownLeases.add(mac);
-	                            } else if (knownWhitelists.contains(mac) == true) {
-	                            	// AddClientData to TetherApplication-Class for AccessControlActivity
-	                            	ClientData clientData = this.currentLeases.get(mac);
-	                            	clientData.setAccessAllowed(true);
-	                            	TetherApplication.this.addClientData(clientData);
-	                            	
-	                                if (notificationType == 2) {
-	                                    this.sendAuthClientMessage(this.currentLeases.get(mac));
-	                                    this.knownLeases.add(mac);
-	                                }
-	                            }
-	                            notifyActivity();
-                            }
-                        }
-                        this.timestampLeasefile = currentTimestampLeaseFile;
-                    } catch (Exception e) {
-                        Log.d(MSG_TAG, "Unexpected error detected - Here is what I know: " + e.getMessage());
-                        e.printStackTrace();
-                    }
-                }
-                try {
-                    Thread.sleep(3000);
-                } catch (InterruptedException e) {
-                    Thread.currentThread().interrupt();
-                }
-            }
-            Looper.loop();
-        }
-
-        private void notifyActivity(){
-        	if (AccessControlActivity.currentInstance != null){
-        		AccessControlActivity.currentInstance.clientConnectHandler.sendMessage(new Message());
-        	}
-        }
-        
-        private void sendClientMessage(ClientData clientData) {
-            Message m = new Message();
-            m.obj = clientData;
-            TetherApplication.this.clientConnectHandler.sendMessage(m);
-        }
-
-        private void sendUnAuthClientMessage(ClientData clientData) {
-            Message m = new Message();
-            m.obj = clientData;
-            TetherApplication.this.clientUnauthConnectHandler.sendMessage(m);
-        }
-
-        private void sendAuthClientMessage(ClientData clientData) {
-            Message m = new Message();
-            m.obj = clientData;
-            TetherApplication.this.clientAuthConnectHandler.sendMessage(m);
-        }
-    }
-}
+/**
+ *  This program is free software; you can redistribute it and/or modify it under 
+ *  the terms of the GNU General Public License as published by the Free Software 
+ *  Foundation; either version 3 of the License, or (at your option) any later 
+ *  version.
+ *  You should have received a copy of the GNU General Public License along with 
+ *  this program; if not, see <http://www.gnu.org/licenses/>. 
+ *  Use this application at your own risk.
+ *
+ *  Copyright (c) 2009 by Harald Mueller and Seth Lemons.
+ */
+
+package android.tether;
+
+import java.io.File;
+import java.io.FileOutputStream;
+import java.io.IOException;
+import java.io.InputStream;
+import java.io.OutputStream;
+import java.util.ArrayList;
+import java.util.Enumeration;
+import java.util.Hashtable;
+import java.util.List;
+
+import android.app.Application;
+import android.app.Notification;
+import android.app.NotificationManager;
+import android.app.PendingIntent;
+import android.content.ContentResolver;
+import android.content.ContentValues;
+import android.content.Context;
+import android.content.Intent;
+import android.content.SharedPreferences;
+import android.database.Cursor;
+import android.net.ConnectivityManager;
+import android.net.NetworkInfo;
+import android.net.Uri;
+import android.net.wifi.WifiManager;
+import android.os.Handler;
+import android.os.Looper;
+import android.os.Message;
+import android.os.PowerManager;
+import android.preference.PreferenceManager;
+import android.tether.data.ClientData;
+import android.tether.system.CoreTask;
+import android.util.Log;
+import android.widget.Toast;
+
+public class TetherApplication extends Application {
+
+	public static final String MSG_TAG = "TETHER -> TetherApplication";
+	
+	// Client-Connect-Thread
+	private Thread clientConnectThread = null;
+	
+	// WifiManager
+	private WifiManager wifiManager;
+	
+	// PowerManagement
+	private PowerManager powerManager = null;
+	private PowerManager.WakeLock wakeLock = null;
+	
+	// ConnectivityManager
+	private ConnectivityManager connectivityManager;
+	
+	// Preferences
+	public SharedPreferences settings = null;
+	public SharedPreferences.Editor preferenceEditor = null;
+	
+	// Sync
+	public static final Uri CONTENT_URI = Uri.parse("content://sync/settings");
+	public static final String KEY = "name";
+	public static final String VALUE = "value";
+	private static final String[] PROJECTION = { KEY, VALUE };
+	public static final String SETTING_LISTEN_FOR_TICKLES = "listen_for_tickles";
+    public static final String SETTING_BACKGROUND_DATA = "background_data";		
+	
+    // Notification
+	public NotificationManager notificationManager;
+	private Notification notification;
+	private int clientNotificationCount = 0;
+	
+	// Intents
+	private PendingIntent mainIntent;
+	private PendingIntent accessControlIntent;
+    
+	// Original States
+	private static boolean origWifiState = false;
+	public static boolean origTickleState = false;
+	public static boolean origBackState = false;	
+	
+	// Client
+	ArrayList<ClientData> clientDataAddList = new ArrayList<ClientData>();
+	ArrayList<String> clientMacRemoveList = new ArrayList<String>();
+	
+	// CoreTask
+	public CoreTask coretask = null;
+	
+	@Override
+	public void onCreate() {
+		Log.d(MSG_TAG, "Calling onCreate()");
+		
+		//create CoreTask
+		coretask = new CoreTask();
+		coretask.setPath(this.getApplicationContext().getFilesDir().getParent());
+		Log.d(MSG_TAG, "Current directory is "+this.getApplicationContext().getFilesDir().getParent());
+		
+        // Check Homedir, or create it
+        this.checkDirs(); 
+		// Preferences
+		settings = PreferenceManager.getDefaultSharedPreferences(this);
+		
+        // preferenceEditor
+        this.preferenceEditor = settings.edit();
+		
+        // init wifiManager
+        wifiManager = (WifiManager) this.getSystemService(Context.WIFI_SERVICE); 
+		
+        // Powermanagement
+        powerManager = (PowerManager) getSystemService(Context.POWER_SERVICE);
+        wakeLock = powerManager.newWakeLock(PowerManager.SCREEN_DIM_WAKE_LOCK, "TETHER_WAKE_LOCK");
+        
+        // Connectivitymanager
+        connectivityManager = (ConnectivityManager) this.getSystemService(CONNECTIVITY_SERVICE);
+        
+        // Original sync states
+		origTickleState = getBoolean(getContentResolver(), SETTING_LISTEN_FOR_TICKLES, true);
+		origBackState = getBoolean(getContentResolver(), SETTING_BACKGROUND_DATA, true);
+		
+        // init notificationManager
+        this.notificationManager = (NotificationManager) this.getSystemService(Context.NOTIFICATION_SERVICE);
+    	this.notification = new Notification(R.drawable.start_notification, "Wifi Tether", System.currentTimeMillis());
+    	this.mainIntent = PendingIntent.getActivity(this, 0, new Intent(this, MainActivity.class), 0);
+    	this.accessControlIntent = PendingIntent.getActivity(this, 1, new Intent(this, AccessControlActivity.class), 0);
+	}
+
+	@Override
+	public void onTerminate() {
+		Log.d(MSG_TAG, "Calling onTerminate()");
+    	// Stopping Tether
+		this.stopTether();
+		// Remove all notifications
+		this.notificationManager.cancelAll();
+	}
+	
+	// ClientDataList Add
+	public synchronized void addClientData(ClientData clientData) {
+		this.clientDataAddList.add(clientData);
+	}
+
+	public synchronized void removeClientMac(String mac) {
+		this.clientMacRemoveList.add(mac);
+	}
+	
+	public synchronized ArrayList<ClientData> getClientDataAddList() {
+		ArrayList<ClientData> tmp = this.clientDataAddList;
+		this.clientDataAddList = new ArrayList<ClientData>();
+		return tmp;
+	}
+	
+	public synchronized ArrayList<String> getClientMacRemoveList() {
+		ArrayList<String> tmp = this.clientMacRemoveList;
+		this.clientMacRemoveList = new ArrayList<String>();
+		return tmp;
+	}	
+	
+	public synchronized void resetClientMacLists() {
+		this.clientDataAddList = new ArrayList<ClientData>();
+		this.clientMacRemoveList = new ArrayList<String>();
+	}
+	
+	// Start/Stop Tethering
+    public int startTether() {
+    	/*
+    	 * ReturnCodes:
+    	 *    0 = All OK, Service started
+    	 *    1 = Mobile-Data-Connection not established
+    	 *    2 = Fatal error 
+    	 */
+    	this.acquireWakeLock();
+    	boolean connected = false;
+    	int checkcounter = 0;
+    	while (connected == false && checkcounter <= 5) {
+	    	NetworkInfo networkInfo = connectivityManager.getActiveNetworkInfo();
+	        if (networkInfo != null) {
+		    	if (networkInfo != null && networkInfo.getState().equals(NetworkInfo.State.CONNECTED) == true) {
+		    		connected = true;
+		    	}
+	        }
+	        if (connected == false) {
+		    	checkcounter++;
+	        	try {
+					Thread.sleep(1000);
+				} catch (InterruptedException e) {
+					// nothing
+				}
+	        }
+	        else {
+	        	break;
+	        }
+    	}
+        if (connected == false) {
+        	return 1;
+        }
+        // Updating dnsmasq-Config
+        this.coretask.updateDnsmasqConf();
+    	// Starting service
+    	if (this.coretask.runRootCommand("cd "+coretask.DATA_FILE_PATH+";./bin/tether start")) {
+    		// Starting client-Connect-Thread	
+    		
+    		if (this.clientConnectThread == null || this.clientConnectThread.isAlive() == false) {
+	    		this.clientConnectThread = new Thread(new ClientConnect());
+	            this.clientConnectThread.start(); 
+    		}
+    		return 0;
+    	}
+    	return 2;
+    }
+    
+    public boolean stopTether() {
+    	this.releaseWakeLock();
+    	if (this.clientConnectThread != null && this.clientConnectThread.isAlive()) {
+    		this.clientConnectThread.interrupt();
+    	}
+    	boolean stopped = this.coretask.runRootCommand("cd "+coretask.DATA_FILE_PATH+";./bin/tether stop");
+		this.notificationManager.cancelAll();
+    	this.enableWifi();
+		this.enableSync();
+		return stopped;
+    }
+	
+    public boolean restartTether() {
+    	boolean stopped = this.coretask.runRootCommand("cd "+coretask.DATA_FILE_PATH+";./bin/tether stop");
+    	if (this.clientConnectThread != null && this.clientConnectThread.isAlive()) {
+    		this.clientConnectThread.interrupt();
+    	}
+    	if (stopped != true) {
+    		Log.d(MSG_TAG, "Couldn't stop tethering.");
+    		return false;
+    	}
+    	if (this.coretask.runRootCommand("cd "+coretask.DATA_FILE_PATH+";./bin/tether start")) {
+    		// Starting client-Connect-Thread	
+    		if (this.clientConnectThread == null || this.clientConnectThread.isAlive() == false) {
+	    		this.clientConnectThread = new Thread(new ClientConnect());
+	            this.clientConnectThread.start(); 
+    		}
+    	}
+    	else {
+    		Log.d(MSG_TAG, "Couldn't stop tethering.");
+    		return false;
+    	}
+    	
+    	return true;
+    }
+    
+    //gets user preference on whether wakelock should be disabled during tethering
+    public boolean getWakeLock(){
+		return this.settings.getBoolean("wakelockpref", false);
+	} 
+	
+    //gets user preference on whether wakelock should be disabled during tethering
+    public boolean getSync(){
+		return this.settings.getBoolean("syncpref", false);
+	}
+    
+    // get preferences on whether donate-dialog should be displayed
+    public boolean showDonationDialog() {
+    	return this.settings.getBoolean("donatepref", true);
+    }
+
+    // Wifi
+    public void disableWifi() {
+    	if (this.wifiManager.isWifiEnabled()) {
+    		origWifiState = true;
+    		this.wifiManager.setWifiEnabled(false);
+    		Log.d(MSG_TAG, "Wifi disabled!");
+        	// Waiting for interface-shutdown
+    		try {
+    			Thread.sleep(2000);
+    		} catch (InterruptedException e) {
+    			// nothing
+    		}
+    	}
+    }
+    
+    public void enableWifi() {
+    	if (origWifiState) {
+        	// Waiting for interface-restart
+    		try {
+    			Thread.sleep(2000);
+    		} catch (InterruptedException e) {
+    			// nothing
+    		}
+    		this.wifiManager.setWifiEnabled(true);
+    		Log.d(MSG_TAG, "Wifi started!");
+    	}
+    }
+    
+    // WakeLock
+	public void releaseWakeLock() {
+		try {
+			if(this.wakeLock != null && this.wakeLock.isHeld()) {
+				Log.d(MSG_TAG, "Trying to release WakeLock NOW!");
+				this.wakeLock.release();
+			}
+		} catch (Exception ex) {
+			Log.d(MSG_TAG, "Ups ... an exception happend while trying to release WakeLock - Here is what I know: "+ex.getMessage());
+		}
+	}
+    
+	public void acquireWakeLock() {
+		try {
+			if (this.getWakeLock() == false) {
+				Log.d(MSG_TAG, "Trying to acquire WakeLock NOW!");
+				this.wakeLock.acquire();
+			}
+		} catch (Exception ex) {
+			Log.d(MSG_TAG, "Ups ... an exception happend while trying to acquire WakeLock - Here is what I know: "+ex.getMessage());
+		}
+	}
+	
+	// Sync
+    public void disableSync() {
+    	if (getBoolean(getContentResolver(), SETTING_LISTEN_FOR_TICKLES, true)) {
+    		origTickleState = true;
+    		putBoolean(getContentResolver(), SETTING_LISTEN_FOR_TICKLES, false);
+    	}
+        if (getBoolean(getContentResolver(), SETTING_BACKGROUND_DATA, true)) {
+        	origBackState = true;
+    		putBoolean(getContentResolver(), SETTING_BACKGROUND_DATA, false);
+    	}
+    }
+    
+    public void enableSync() {
+    	if (origTickleState) {
+    		putBoolean(getContentResolver(),SETTING_LISTEN_FOR_TICKLES, true);
+    	}
+    	if (origBackState) {
+    		putBoolean(getContentResolver(), SETTING_BACKGROUND_DATA, true);
+    	}
+    }
+    
+    public int getNotificationType() {
+		return Integer.parseInt(this.settings.getString("notificationpref", "2"));
+    }
+    
+    // Notification
+    public void showStartNotification() {
+		notification.flags = Notification.FLAG_ONGOING_EVENT;
+    	notification.setLatestEventInfo(this, "Wifi Tether", "Tethering is currently running ...", this.mainIntent);
+    	this.notificationManager.notify(-1, this.notification);
+    }
+    
+    Handler clientConnectHandler = new Handler() {
+ 	   public void handleMessage(Message msg) {
+ 		    ClientData clientData = (ClientData)msg.obj;
+ 		   TetherApplication.this.showClientConnectNotification(clientData);
+ 		    Log.d(MSG_TAG, "New client connected (access-control disabled) ==> "+clientData.getClientName()+" - "+clientData.getMacAddress());
+ 	   }
+    };
+    
+    public void showClientConnectNotification(ClientData clientData) {
+ 	   	Notification clientConnectNotification = new Notification(R.drawable.secmedium, "Wifi Tether", System.currentTimeMillis());
+ 	   	clientConnectNotification.tickerText = clientData.getClientName()+" ("+clientData.getMacAddress()+")";
+ 	   	if (!PreferenceManager.getDefaultSharedPreferences(this).getString("notifyring", "").equals("")){
+ 	   		clientConnectNotification.sound = Uri.parse(PreferenceManager.getDefaultSharedPreferences(this).getString("notifyring", ""));
+ 	   	}
+ 	   	clientConnectNotification.setLatestEventInfo(this, "Wifi Tether - AC disabled", clientData.getClientName()+" ("+clientData.getMacAddress()+") connected ...", this.accessControlIntent);
+ 	   	clientConnectNotification.flags = Notification.FLAG_AUTO_CANCEL;
+ 	   	this.notificationManager.notify(this.clientNotificationCount, clientConnectNotification);
+ 	   	this.clientNotificationCount++;
+    }
+    
+    Handler clientUnauthConnectHandler = new Handler() {
+ 	   public void handleMessage(Message msg) {
+ 		    ClientData clientData = (ClientData)msg.obj;
+ 		    TetherApplication.this.showClientUnauthConnectNotification(clientData);
+ 		    Log.d(MSG_TAG, "New client connected which is NOT authorized ==> "+clientData.getClientName()+" - "+clientData.getMacAddress());
+ 	   }
+    };
+    
+    public void showClientUnauthConnectNotification(ClientData clientData) {
+ 	   	Notification clientConnectNotification = new Notification(R.drawable.seclow, "Wifi Tether", System.currentTimeMillis());
+ 	   	clientConnectNotification.tickerText = clientData.getClientName()+" ("+clientData.getMacAddress()+")";
+ 	   	if (!PreferenceManager.getDefaultSharedPreferences(this).getString("notifyring", "").equals("")){
+ 	   		clientConnectNotification.sound = Uri.parse(PreferenceManager.getDefaultSharedPreferences(this).getString("notifyring", ""));
+ 	   	}
+ 	   	clientConnectNotification.setLatestEventInfo(this, "Wifi Tether - Unauthorized", clientData.getClientName()+" ("+clientData.getMacAddress()+") connected ...", this.accessControlIntent);
+ 	   	clientConnectNotification.flags = Notification.FLAG_AUTO_CANCEL;
+ 	   	this.notificationManager.notify(this.clientNotificationCount, clientConnectNotification);
+ 	   	this.clientNotificationCount++;
+    }
+    
+    Handler clientAuthConnectHandler = new Handler() {
+ 	   public void handleMessage(Message msg) {
+ 		    ClientData clientData = (ClientData)msg.obj;
+ 		   TetherApplication.this.showClientAuthConnectNotification(clientData);
+ 		    Log.d(MSG_TAG, "New client connected which IS authorized ==> "+clientData.getClientName()+" - "+clientData.getMacAddress());
+ 	   }
+    };
+    
+    public void showClientAuthConnectNotification(ClientData clientData) {
+ 	   	Notification clientConnectNotification = new Notification(R.drawable.sechigh, "Wifi Tether", System.currentTimeMillis());
+ 	   	clientConnectNotification.tickerText = clientData.getClientName()+" ("+clientData.getMacAddress()+")";
+ 	   	if (!PreferenceManager.getDefaultSharedPreferences(this).getString("notifyring", "").equals("")){
+ 	   		clientConnectNotification.sound = Uri.parse(PreferenceManager.getDefaultSharedPreferences(this).getString("notifyring", ""));
+ 	   	}
+ 	   	clientConnectNotification.setLatestEventInfo(this, "Wifi Tether - Authorized", clientData.getClientName()+" ("+clientData.getMacAddress()+") connected ...", this.accessControlIntent);
+ 	   	clientConnectNotification.flags = Notification.FLAG_AUTO_CANCEL;
+ 	   	this.notificationManager.notify(this.clientNotificationCount, clientConnectNotification);
+ 	   	this.clientNotificationCount++;
+    }      
+    
+    public void recoverConfig() {
+    	Hashtable<String,String> values = new Hashtable<String,String>();
+    	// SSID
+    	values.put("dot11DesiredSSID", this.settings.getString("ssidpref", "G1Tether"));
+    	
+    	// Channel
+    	values.put("dot11DesiredChannel", this.settings.getString("channelpref", "6"));
+    	
+    	// Powermode
+    	values.put("dot11PowerMode", this.settings.getString("powermodepref", "1"));
+    	
+    	// writing
+    	this.coretask.writeTiWlanConf(values);
+    	this.displayToastMessage("Configuration recovered.");
+    }
+    
+    public boolean binariesExists() {
+    	File file = new File(this.coretask.DATA_FILE_PATH+"/bin/tether");
+    	return file.exists();
+    }
+    
+    public void installWpaSupplicantConfig() {
+    	this.copyBinary(this.coretask.DATA_FILE_PATH+"/conf/wpa_supplicant.conf", R.raw.wpa_supplicant_conf);
+    }
+    
+    Handler displayMessageHandler = new Handler(){
+        public void handleMessage(Message msg) {
+       		if (msg.obj != null) {
+       			TetherApplication.this.displayToastMessage((String)msg.obj);
+       		}
+        	super.handleMessage(msg);
+        }
+    };
+    
+    public void installBinaries() {
+    	new Thread(new Runnable(){
+			public void run(){
+				Looper.prepare();
+				String message = null;
+		    	List<String> filenames = new ArrayList<String>();
+		    	// tether
+		    	if (message == null) {
+			    	message = TetherApplication.this.copyBinary(TetherApplication.this.coretask.DATA_FILE_PATH+"/bin/tether", R.raw.tether);
+			    	filenames.add("tether");
+		    	}
+		    	// dnsmasq
+		    	if (message == null) {
+			    	message = TetherApplication.this.copyBinary(TetherApplication.this.coretask.DATA_FILE_PATH+"/bin/dnsmasq", R.raw.dnsmasq);
+			    	filenames.add("dnsmasq");
+		    	}
+		    	// iptables
+		    	if (message == null) {
+			    	message = TetherApplication.this.copyBinary(TetherApplication.this.coretask.DATA_FILE_PATH+"/bin/iptables", R.raw.iptables);
+			    	filenames.add("iptables");
+		    	}
+		    	try {
+		    		TetherApplication.this.coretask.chmodBin(filenames);
+				} catch (Exception e) {
+					message = "Unable to change permission on binary files!";
+				}
+		    	try {
+		    		TetherApplication.this.coretask.chownBin(filenames);
+				} catch (Exception e) {
+					message = "Unable to change ownership on binary files!";
+				}
+		    	// dnsmasq.conf
+				if (message == null) {
+					message = TetherApplication.this.copyBinary(TetherApplication.this.coretask.DATA_FILE_PATH+"/conf/dnsmasq.conf", R.raw.dnsmasq_conf);
+					TetherApplication.this.coretask.updateDnsmasqFilepath();
+				}
+		    	// tiwlan.ini
+				if (message == null) {
+					TetherApplication.this.copyBinary(TetherApplication.this.coretask.DATA_FILE_PATH+"/conf/tiwlan.ini", R.raw.tiwlan_ini);
+			    	message = "Binaries and config-files installed!";
+				}
+				// Sending message
+				Message msg = new Message();
+				msg.obj = message;
+				TetherApplication.this.displayMessageHandler.sendMessage(msg);
+			}
+		}).start();
+    }
+    
+    private String copyBinary(String filename, int resource) {
+    	File outFile = new File(filename);
+    	InputStream is = this.getResources().openRawResource(resource);
+    	byte buf[]=new byte[1024];
+        int len;
+        try {
+        	OutputStream out = new FileOutputStream(outFile);
+        	while((len = is.read(buf))>0) {
+				out.write(buf,0,len);
+			}
+        	out.close();
+        	is.close();
+		} catch (IOException e) {
+			return "Couldn't install file - "+filename+"!";
+		}
+		return null;
+    }
+    
+
+    private void checkDirs() {
+    	File dir = new File(this.coretask.DATA_FILE_PATH);
+    	if (dir.exists() == false) {
+    			this.displayToastMessage("Application data-dir does not exist!");
+    	}
+    	else {
+    		String[] dirs = { "/bin", "/var", "/conf" };
+    		for (String dirname : dirs) {
+    			dir = new File(this.coretask.DATA_FILE_PATH + dirname);
+    	    	if (dir.exists() == false) {
+    	    		if (!dir.mkdir()) {
+    	    			this.displayToastMessage("Couldn't create " + dirname + " directory!");
+    	    		}
+    	    	}
+    		}
+    	}
+    }    
+    
+    // Display Toast-Message
+	public void displayToastMessage(String message) {
+		Toast.makeText(this, message, Toast.LENGTH_LONG).show();
+	}
+    
+    // Helpers
+    public boolean getBoolean(ContentResolver contentResolver,
+            String name, boolean def) {
+        Cursor cursor = contentResolver.query(
+            CONTENT_URI,
+            PROJECTION,
+            KEY + "=?",
+            new String[] { name },
+            null);
+        try {
+            if (cursor != null && cursor.moveToFirst()) {
+            	Log.d(MSG_TAG,cursor.getString(0));
+                return Boolean.parseBoolean(cursor.getString(1));
+            }
+        } finally {
+            if (cursor != null) cursor.close();
+        }
+        return def;
+    }
+    
+    public void putBoolean(ContentResolver contentResolver, String name, boolean val) {
+        ContentValues values = new ContentValues();
+        values.put(KEY, name);
+        values.put(VALUE, Boolean.toString(val));
+        // this insert is translated into an update by the underlying Sync provider
+        contentResolver.insert(CONTENT_URI, values);
+    }
+    
+    
+    class ClientConnect implements Runnable {
+
+        private ArrayList<String> knownWhitelists = new ArrayList<String>();
+        private ArrayList<String> knownLeases = new ArrayList<String>();
+        private Hashtable<String, ClientData> currentLeases = new Hashtable<String, ClientData>();
+        private long timestampLeasefile = -1;
+        private long timestampWhitelistfile = -1;
+
+        // @Override
+        public void run() {
+        	Looper.prepare();
+            while (!Thread.currentThread().isInterrupted()) {
+            	Log.d(MSG_TAG, "Checking for new clients ... ");
+            	// Notification-Type
+            	int notificationType = TetherApplication.this.getNotificationType();
+            	// Access-Control activated
+            	boolean accessControlActive = TetherApplication.this.coretask.whitelistExists();
+		        // Checking if Access-Control is activated
+		        if (accessControlActive) {
+                    // Checking whitelistfile
+                    long currentTimestampWhitelistFile = TetherApplication.this.coretask.getModifiedDate(TetherApplication.this.coretask.DATA_FILE_PATH + "/conf/whitelist_mac.conf");
+                    if (this.timestampWhitelistfile != currentTimestampWhitelistFile) {
+                        try {
+                            knownWhitelists = TetherApplication.this.coretask.getWhitelist();
+                        } catch (Exception e) {
+                            Log.d(MSG_TAG, "Unexpected error detected - Here is what I know: " + e.getMessage());
+                            e.printStackTrace();
+                        }
+                        this.timestampWhitelistfile = currentTimestampWhitelistFile;
+                    }
+		        }
+                // Checking leasefile
+                long currentTimestampLeaseFile = TetherApplication.this.coretask.getModifiedDate(TetherApplication.this.coretask.DATA_FILE_PATH + "/var/dnsmasq.leases");
+                if (this.timestampLeasefile != currentTimestampLeaseFile) {
+                    try {
+                    	// Getting current dns-leases
+                        this.currentLeases = TetherApplication.this.coretask.getLeases();
+                        
+                        // Cleaning-up knownLeases after a disconnect (dhcp-release)
+                        for (String lease : this.knownLeases) {
+                            if (this.currentLeases.containsKey(lease) == false) {
+                            	Log.d(MSG_TAG, "Removing '"+lease+"' from known-leases!");
+                                this.knownLeases.remove(lease);
+                            	
+                                notifyActivity();
+                            	TetherApplication.this.removeClientMac(lease);
+                            }
+                        }
+                        
+                        Enumeration<String> leases = this.currentLeases.keys();
+                        while (leases.hasMoreElements()) {
+                            String mac = leases.nextElement();
+                            Log.d(MSG_TAG, "Mac-Address: '"+mac+"' - Known Whitelist: "+knownWhitelists.contains(mac)+" - Known Lease: "+knownLeases.contains(mac));
+                            if (knownLeases.contains(mac) == false) {
+	                            if (knownWhitelists.contains(mac) == false) {
+	                            	// AddClientData to TetherApplication-Class for AccessControlActivity
+	                            	TetherApplication.this.addClientData(this.currentLeases.get(mac));
+	                            	
+	                            	if (accessControlActive) {
+	                            		if (notificationType == 1 || notificationType == 2) {
+	                            			this.sendUnAuthClientMessage(this.currentLeases.get(mac));
+	                            		}
+	                            	}
+	                            	else {
+	                            		if (notificationType == 2) {
+	                            			this.sendClientMessage(this.currentLeases.get(mac));
+	                            		}
+	                            	}
+	                                this.knownLeases.add(mac);
+	                            } else if (knownWhitelists.contains(mac) == true) {
+	                            	// AddClientData to TetherApplication-Class for AccessControlActivity
+	                            	ClientData clientData = this.currentLeases.get(mac);
+	                            	clientData.setAccessAllowed(true);
+	                            	TetherApplication.this.addClientData(clientData);
+	                            	
+	                                if (notificationType == 2) {
+	                                    this.sendAuthClientMessage(this.currentLeases.get(mac));
+	                                    this.knownLeases.add(mac);
+	                                }
+	                            }
+	                            notifyActivity();
+                            }
+                        }
+                        this.timestampLeasefile = currentTimestampLeaseFile;
+                    } catch (Exception e) {
+                        Log.d(MSG_TAG, "Unexpected error detected - Here is what I know: " + e.getMessage());
+                        e.printStackTrace();
+                    }
+                }
+                try {
+                    Thread.sleep(3000);
+                } catch (InterruptedException e) {
+                    Thread.currentThread().interrupt();
+                }
+            }
+            Looper.loop();
+        }
+
+        private void notifyActivity(){
+        	if (AccessControlActivity.currentInstance != null){
+        		AccessControlActivity.currentInstance.clientConnectHandler.sendMessage(new Message());
+        	}
+        }
+        
+        private void sendClientMessage(ClientData clientData) {
+            Message m = new Message();
+            m.obj = clientData;
+            TetherApplication.this.clientConnectHandler.sendMessage(m);
+        }
+
+        private void sendUnAuthClientMessage(ClientData clientData) {
+            Message m = new Message();
+            m.obj = clientData;
+            TetherApplication.this.clientUnauthConnectHandler.sendMessage(m);
+        }
+
+        private void sendAuthClientMessage(ClientData clientData) {
+            Message m = new Message();
+            m.obj = clientData;
+            TetherApplication.this.clientAuthConnectHandler.sendMessage(m);
+        }
+    }
+}