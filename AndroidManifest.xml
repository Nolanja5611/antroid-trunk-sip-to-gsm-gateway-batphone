<?xml version="1.0" encoding="utf-8"?>
<!--
 * Copyright (C) 2011,2012 The Serval Project
 *
 * This file is part of Serval Software (http://www.servalproject.org)
 *
 * Serval Software is free software; you can redistribute it and/or modify
 * it under the terms of the GNU General Public License as published by
 * the Free Software Foundation; either version 3 of the License, or
 * (at your option) any later version.
 *
 * This source code is distributed in the hope that it will be useful,
 * but WITHOUT ANY WARRANTY; without even the implied warranty of
 * MERCHANTABILITY or FITNESS FOR A PARTICULAR PURPOSE.  See the
 * GNU General Public License for more details.
 *
 * You should have received a copy of the GNU General Public License
 * along with this source code; if not, write to the Free Software
 * Foundation, Inc., 59 Temple Place, Suite 330, Boston, MA  02111-1307  USA
 -->
<manifest xmlns:android="http://schemas.android.com/apk/res/android"
      package="org.servalproject" android:versionName="@string/version">
<<<<<<< HEAD
    <uses-sdk android:minSdkVersion="7" android:targetSdkVersion="8"/>

=======
    <uses-sdk android:minSdkVersion="8" android:targetSdkVersion="8"/>
    
>>>>>>> 5563497b
    <!-- Batphone permissions -->
    <permission
        android:label="@string/rhizome_share_file_permission_label"
        android:protectionLevel="dangerous"
        android:description="@string/rhizome_share_file_permission_description"
        android:name="org.servalproject.rhizome.ADD_FILE">
    </permission>
    <permission
        android:label="@string/rhizome_receive_file_permission_label"
        android:protectionLevel="dangerous"
        android:description="@string/rhizome_receive_file_permission_description"
        android:name="org.servalproject.rhizome.RECIEVE_FILE">
    </permission>

    <!-- Serval MeshMS Permissions -->
    <permission android:name="org.servalproject.meshms.SEND_MESHMS"
        android:description="@string/system_permission_meshms_send_description"
        android:protectionLevel="dangerous"
        android:permissionGroup="android.permission-group.MESSAGES"
        android:label="@string/system_permission_meshms_send_label"></permission>
    <permission android:description="@string/system_permission_meshms_receive_description"
        android:protectionLevel="dangerous"
        android:name="org.servalproject.meshms.RECEIVE_MESHMS"
        android:label="@string/system_permission_meshms_receive_label"
        android:permissionGroup="android.permission-group.MESSAGES"></permission>
    <permission android:description="@string/system_permission_meshms_receive_broadcasts_description"
        android:protectionLevel="signature"
        android:name="org.servalproject.meshms.RECEIVE_BROADCASTS"
        android:label="@string/system_permission_meshms_receive_broadcasts_label"
        android:permissionGroup="android.permission-group.MESSAGES"></permission>

    <!-- Serval Specific permissions -->
    <uses-permission android:name="org.servalproject.meshms.SEND_MESHMS"/>
    <uses-permission android:name="org.servalproject.meshms.RECEIVE_MESHMS"/>
    <uses-permission android:name="org.servalproject.meshms.RECEIVE_BROADCASTS"/>

    <!--  android permissions -->
    <uses-permission android:name="android.permission.READ_PHONE_STATE"></uses-permission>
    <uses-permission android:name="android.permission.ACCESS_WIFI_STATE"></uses-permission>
    <uses-permission android:name="android.permission.CHANGE_WIFI_STATE"></uses-permission>
    <uses-permission android:name="android.permission.INTERNET"></uses-permission>
    <uses-permission android:name="android.permission.BLUETOOTH"></uses-permission>
    <uses-permission android:name="android.permission.BLUETOOTH_ADMIN"></uses-permission>
    <uses-permission android:name="android.permission.VIBRATE"></uses-permission>
    <uses-permission android:name="android.permission.MODIFY_AUDIO_SETTINGS"></uses-permission>
    <uses-permission android:name="android.permission.RECORD_AUDIO"></uses-permission>
    <uses-permission android:name="android.permission.PROCESS_OUTGOING_CALLS"></uses-permission>
    <uses-permission android:name="android.permission.WRITE_SETTINGS"></uses-permission>
    <uses-permission android:name="android.permission.RECEIVE_BOOT_COMPLETED"></uses-permission>
    <uses-permission android:name="android.permission.READ_CONTACTS"></uses-permission>
    <uses-permission android:name="android.permission.WRITE_CONTACTS"></uses-permission>
    <uses-permission android:name="android.permission.CALL_PHONE"></uses-permission>
    <uses-permission android:name="android.permission.WAKE_LOCK"></uses-permission>
    <uses-permission android:name="android.permission.DISABLE_KEYGUARD"></uses-permission>
    <uses-permission android:name="android.permission.CAMERA"></uses-permission>
    <uses-permission android:name="android.permission.WRITE_EXTERNAL_STORAGE" ></uses-permission>
    <uses-permission android:name="android.permission.GET_ACCOUNTS" ></uses-permission>
    <uses-permission android:name="android.permission.BROADCAST_STICKY" ></uses-permission>
    <uses-permission android:name="android.permission.READ_SMS"></uses-permission>
    <uses-permission android:name="android.permission.WRITE_SMS"></uses-permission>

    <!-- uses features -->
    <uses-feature android:name="android.hardware.camera" android:required="false" />
    <uses-feature android:name="android.hardware.wifi" android:required="true" />
    <uses-feature android:name="android.hardware.bluetooth" android:required="false" />
    <uses-feature android:name="android.hardware.telephony" android:required="false" />
    <uses-feature android:name="android.hardware.microphone" android:required="false" />
    <uses-feature android:name="android.hardware.location" android:required="false" />
    <uses-feature android:name="android.hardware.location.gps" android:required="false" />
    <uses-feature android:name="android.hardware.camera.autofocus" android:required="false" />
    <uses-feature android:name="android.hardware.touchscreen" android:required="false" />

    <application android:icon="@drawable/ic_launcher" android:label="@string/app_name"
                 android:name="ServalBatPhoneApplication">

        <activity android:name="PreparationWizard">
            <intent-filter>
                <action android:name="android.intent.action.PREPARATION" />

            </intent-filter>
        </activity>
        <activity android:name=".Main">
            <intent-filter>
                <action android:name="android.intent.action.MAIN" />
                <category android:name="android.intent.category.LAUNCHER" />
            </intent-filter>
        </activity>
        <activity android:name=".wizard.Wizard"/>
        <activity android:name=".wizard.Instructions"/>
        <activity android:name=".wizard.SetPhoneNumber"/>

        <activity android:name=".LogActivity" android:screenOrientation="portrait" android:launchMode="singleTask"/>
        <activity android:name=".PeerList" android:launchMode="singleTask" android:label="Serval BatPhone - Peer List"/>
        <activity android:name=".SetupActivity" android:launchMode="singleTask"/>
        <service android:name=".batman.ServiceStatus" />

        <activity android:name="org.sipdroid.sipua.ui.AutoAnswer" android:label="@string/sip_app_name"/>
        <activity android:name="org.sipdroid.sipua.ui.SIPUri" android:label="@string/sip_app_name"
                android:theme="@android:style/Theme.Dialog">
            <intent-filter>
                <action android:name="android.intent.action.CALL" />
                <category android:name="android.intent.category.DEFAULT" />
                <data android:scheme="sip" />
                <data android:scheme="servaldna" />
            </intent-filter>
        </activity>

        <activity android:name="org.sipdroid.sipua.ui.Settings" android:label="@string/sip_app_name"
                  android:configChanges="orientation|keyboardHidden">
        </activity>
        <activity android:name="org.sipdroid.codecs.Codecs$CodecSettings"
                android:label="@string/sip_app_name" >
        </activity>
        <activity android:name="org.sipdroid.sipua.ui.VideoCamera" android:label="@string/menu_video"
                android:excludeFromRecents="true" android:taskAffinity="org.servalproject.CALL"
                android:theme="@android:style/Theme.Black.NoTitleBar.Fullscreen"
                android:screenOrientation="landscape"
                android:clearTaskOnLaunch="true"
                android:configChanges="orientation|keyboardHidden">
        </activity>
        <activity android:name="org.sipdroid.sipua.ui.InCallScreen" android:label="@string/sip_app_name"
                android:excludeFromRecents="true" android:taskAffinity="org.servalproject.CALL"
                android:launchMode="singleInstance">
        </activity>

        <!-- Service doing all the IO. -->
        <service android:name="de.ub0r.android.websms.connector.common.ConnectorService"
                android:exported="false" />

        <receiver android:name="org.servalproject.dt.ConnectorDT"
                android:enabled="true" android:exported="true">
            <intent-filter>
                    <action android:name="org.servalproject.RUN_UPDATE" />
                    <action android:name="org.servalproject.RUN_SEND" />
                    <action android:name="de.ub0r.android.websms.connector.UPDATE" />
            </intent-filter>
        </receiver>
        <receiver android:name="org.servalproject.rhizome.MessageLogExaminer"
                android:enabled="true" android:exported="true">
            <intent-filter>
                    <action android:name="org.servalproject.rhizome.MessageLogUpdated" />
            </intent-filter>
        </receiver>
        <receiver android:name="org.sipdroid.sipua.ui.OneShotAlarm"/>
        <receiver android:name="org.sipdroid.sipua.ui.OneShotAlarm2"/>
        <receiver android:name="org.sipdroid.sipua.ui.LoopAlarm"/>
        <receiver android:name="org.sipdroid.sipua.ui.OwnWifi"/>
        <receiver android:name="org.sipdroid.sipua.ui.OneShotLocation"/>
        <receiver android:name="org.sipdroid.sipua.ui.LoopLocation"/>
        <receiver android:name="org.sipdroid.sipua.ui.Caller">
            <intent-filter android:priority="1">
                <action android:name="android.intent.action.NEW_OUTGOING_CALL" />
            </intent-filter>
        </receiver>
        <receiver android:name="org.sipdroid.sipua.ui.Receiver" android:enabled="true">
            <intent-filter>
                    <action android:name="android.intent.action.BOOT_COMPLETED" />
                    <action android:name="android.intent.action.EXTERNAL_APPLICATIONS_AVAILABLE" />
                    <action android:name="android.intent.action.EXTERNAL_APPLICATIONS_UNAVAILABLE" />
            </intent-filter>
            <intent-filter>
                    <action android:name="android.intent.action.PACKAGE_REPLACED" />
                    <data android:scheme="package" />
                    <data android:path="org.sipdroid.sipua" />
            </intent-filter>
        </receiver>
        <!--  override the Digital Telegram receiver with the new MeshMS receiver -->
        <!--
        <receiver android:name=".dt.Receiver">
<<<<<<< HEAD
            <intent-filter>
                <action android:name="org.servalproject.DT"/>
            </intent-filter>
        </receiver>
        -->
        <receiver android:name="org.servalproject.meshms.OutgoingMeshMS">
            <intent-filter>
                <action android:name="org.servalproject.DT"/>
                <action android:name="org.servalproject.meshms.RECEIVE_MESHMS"/>
            </intent-filter>
        </receiver>

        <!-- Batman status service -->
        <service android:name=".batman.ServiceStatus"
                android:enabled="true"
                android:exported="true">
            <intent-filter>
                <action android:name="org.servalproject.batman.SERVICE_STATUS"/>
            </intent-filter>
        </service>

        <service android:name=".Control"
                android:enabled="true"/>

        <activity android:launchMode="singleTop" android:name="WifiJammedActivity"></activity>

        <!--  Rhizome application activities -->
        <activity android:name="org.servalproject.rhizome.RhizomeMain" android:label="@string/rr_appname">
=======
	        <intent-filter>
		 		<action android:name="org.servalproject.DT"/>
	 		</intent-filter> 
		</receiver>
		-->
		<!-- stop using standard Android sms data store -->
		<!-- 
		<receiver android:name="org.servalproject.meshms.OutgoingMeshMS">
	        <intent-filter>
		 		<action android:name="org.servalproject.DT"/>
		 		<action android:name="org.servalproject.meshms.RECEIVE_MESHMS"/>
	 		</intent-filter> 
		</receiver>
		 -->
		 
		<!-- Batman status service -->
	    <service android:name=".batman.ServiceStatus" 
	             android:enabled="true"
	             android:exported="false">
	             <intent-filter>
	             	<action android:name="org.servalproject.batman.SERVICE_STATUS"/>
	             </intent-filter>
	    </service>
	    
	    <service android:name=".Control"
	             android:enabled="true"/>
	    
	    <activity android:launchMode="singleTop" android:name="WifiJammedActivity"></activity>
	    
	    <!--  Rhizome Retriever application activities -->
        <activity android:name="org.servalproject.rhizome.RhizomeRetriever" android:label="@string/rr_appname">
>>>>>>> 5563497b
        </activity>
        <!-- manifest view/edit -->
        <!--
        <activity android:name="org.servalproject.rhizome.ManifestEditorActivity" android:label="@string/me_name" />
        <activity android:name="org.servalproject.rhizome.ManifestViewActivity" android:label="@string/mv_name" />
        <activity android:name="org.servalproject.rhizome.ShareFileActivity" android:label="@string/sf_name">
            <intent-filter>
                <action android:name="android.intent.action.SEND" />
                <category android:name="android.intent.category.DEFAULT" />
                <data android:mimeType="*/*" />
            </intent-filter>
        </activity>
        -->

        <!-- service for adding files to Rhizome -->
        <!--
        <service android:label="@string/rhizome_share_file_permission_label"
                android:name=".rhizome.RhizomeIntentService"
                android:permission="org.servalproject.rhizome.ADD_FILE">
            <intent-filter>
                    <action android:name="org.servalproject.rhizome.ADD_FILE"/>
            </intent-filter>
        </service>
        -->

        <!-- serval meshms service -->
        <!--
        <service android:name="org.servalproject.meshms.IncomingMeshMS"
                        android:exported="true" android:permission="org.servalproject.meshms.SEND_MESHMS">
            <intent-filter>
                <action android:name="org.servalproject.meshms.SEND_MESHMS" />
            </intent-filter>
        </service>
<<<<<<< HEAD
        -->

    </application>

</manifest>
=======
		<provider android:authorities="@string/system_content_provider_authority" android:name=".provider.MainContentProvider" android:exported="false" android:enabled="true" android:label="@string/system_content_provider_label"></provider>
		<receiver android:name=".messages.IncomingMessages" android:permission="org.servalproject.meshms.RECEIVE_MESHMS">
			<intent-filter>
				<action android:name="org.servalproject.meshms.RECEIVE_MESHMS"/>
			</intent-filter>
		</receiver>
		<activity android:name=".messages.MessagesListActivity"></activity>
		<activity android:name=".messages.NewMessageActivity"></activity>
		<activity android:name=".messages.ShowConversationActivity"></activity>
		
        </application>
    
</manifest> 
>>>>>>> 5563497b
<|MERGE_RESOLUTION|>--- conflicted
+++ resolved
@@ -20,42 +20,37 @@
  -->
 <manifest xmlns:android="http://schemas.android.com/apk/res/android"
       package="org.servalproject" android:versionName="@string/version">
-<<<<<<< HEAD
-    <uses-sdk android:minSdkVersion="7" android:targetSdkVersion="8"/>
-
-=======
     <uses-sdk android:minSdkVersion="8" android:targetSdkVersion="8"/>
     
->>>>>>> 5563497b
     <!-- Batphone permissions -->
-    <permission
-        android:label="@string/rhizome_share_file_permission_label"
-        android:protectionLevel="dangerous"
-        android:description="@string/rhizome_share_file_permission_description"
+    <permission 
+        android:label="@string/rhizome_share_file_permission_label" 
+        android:protectionLevel="dangerous" 
+        android:description="@string/rhizome_share_file_permission_description" 
         android:name="org.servalproject.rhizome.ADD_FILE">
     </permission>
-    <permission
-        android:label="@string/rhizome_receive_file_permission_label"
-        android:protectionLevel="dangerous"
-        android:description="@string/rhizome_receive_file_permission_description"
+    <permission 
+        android:label="@string/rhizome_receive_file_permission_label" 
+        android:protectionLevel="dangerous" 
+        android:description="@string/rhizome_receive_file_permission_description" 
         android:name="org.servalproject.rhizome.RECIEVE_FILE">
     </permission>
-
-    <!-- Serval MeshMS Permissions -->
-    <permission android:name="org.servalproject.meshms.SEND_MESHMS"
-        android:description="@string/system_permission_meshms_send_description"
-        android:protectionLevel="dangerous"
-        android:permissionGroup="android.permission-group.MESSAGES"
-        android:label="@string/system_permission_meshms_send_label"></permission>
-    <permission android:description="@string/system_permission_meshms_receive_description"
-        android:protectionLevel="dangerous"
-        android:name="org.servalproject.meshms.RECEIVE_MESHMS"
-        android:label="@string/system_permission_meshms_receive_label"
+    
+	<!-- Serval MeshMS Permissions -->
+	<permission android:name="org.servalproject.meshms.SEND_MESHMS" 
+	    android:description="@string/system_permission_meshms_send_description" 
+	    android:protectionLevel="dangerous" 
+	    android:permissionGroup="android.permission-group.MESSAGES" 
+	    android:label="@string/system_permission_meshms_send_label"></permission>
+    <permission android:description="@string/system_permission_meshms_receive_description" 
+        android:protectionLevel="dangerous" 
+        android:name="org.servalproject.meshms.RECEIVE_MESHMS" 
+        android:label="@string/system_permission_meshms_receive_label" 
         android:permissionGroup="android.permission-group.MESSAGES"></permission>
-    <permission android:description="@string/system_permission_meshms_receive_broadcasts_description"
-        android:protectionLevel="signature"
-        android:name="org.servalproject.meshms.RECEIVE_BROADCASTS"
-        android:label="@string/system_permission_meshms_receive_broadcasts_label"
+    <permission android:description="@string/system_permission_meshms_receive_broadcasts_description" 
+        android:protectionLevel="signature" 
+        android:name="org.servalproject.meshms.RECEIVE_BROADCASTS" 
+        android:label="@string/system_permission_meshms_receive_broadcasts_label" 
         android:permissionGroup="android.permission-group.MESSAGES"></permission>
 
     <!-- Serval Specific permissions -->
@@ -65,43 +60,44 @@
 
     <!--  android permissions -->
     <uses-permission android:name="android.permission.READ_PHONE_STATE"></uses-permission>
-    <uses-permission android:name="android.permission.ACCESS_WIFI_STATE"></uses-permission>
-    <uses-permission android:name="android.permission.CHANGE_WIFI_STATE"></uses-permission>
-    <uses-permission android:name="android.permission.INTERNET"></uses-permission>
-    <uses-permission android:name="android.permission.BLUETOOTH"></uses-permission>
-    <uses-permission android:name="android.permission.BLUETOOTH_ADMIN"></uses-permission>
-    <uses-permission android:name="android.permission.VIBRATE"></uses-permission>
-    <uses-permission android:name="android.permission.MODIFY_AUDIO_SETTINGS"></uses-permission>
-    <uses-permission android:name="android.permission.RECORD_AUDIO"></uses-permission>
-    <uses-permission android:name="android.permission.PROCESS_OUTGOING_CALLS"></uses-permission>
-    <uses-permission android:name="android.permission.WRITE_SETTINGS"></uses-permission>
-    <uses-permission android:name="android.permission.RECEIVE_BOOT_COMPLETED"></uses-permission>
-    <uses-permission android:name="android.permission.READ_CONTACTS"></uses-permission>
-    <uses-permission android:name="android.permission.WRITE_CONTACTS"></uses-permission>
-    <uses-permission android:name="android.permission.CALL_PHONE"></uses-permission>
-    <uses-permission android:name="android.permission.WAKE_LOCK"></uses-permission>
-    <uses-permission android:name="android.permission.DISABLE_KEYGUARD"></uses-permission>
-    <uses-permission android:name="android.permission.CAMERA"></uses-permission>
-    <uses-permission android:name="android.permission.WRITE_EXTERNAL_STORAGE" ></uses-permission>
-    <uses-permission android:name="android.permission.GET_ACCOUNTS" ></uses-permission>
-    <uses-permission android:name="android.permission.BROADCAST_STICKY" ></uses-permission>
-    <uses-permission android:name="android.permission.READ_SMS"></uses-permission>
+	<uses-permission android:name="android.permission.ACCESS_WIFI_STATE"></uses-permission>
+	<uses-permission android:name="android.permission.CHANGE_WIFI_STATE"></uses-permission>
+	<uses-permission android:name="android.permission.INTERNET"></uses-permission>
+	<uses-permission android:name="android.permission.BLUETOOTH"></uses-permission>
+	<uses-permission android:name="android.permission.BLUETOOTH_ADMIN"></uses-permission>
+	<uses-permission android:name="android.permission.VIBRATE"></uses-permission>
+	<uses-permission android:name="android.permission.MODIFY_AUDIO_SETTINGS"></uses-permission>
+	<uses-permission android:name="android.permission.RECORD_AUDIO"></uses-permission>
+	<uses-permission android:name="android.permission.PROCESS_OUTGOING_CALLS"></uses-permission>
+	<uses-permission android:name="android.permission.WRITE_SETTINGS"></uses-permission>
+	<uses-permission android:name="android.permission.RECEIVE_BOOT_COMPLETED"></uses-permission>
+	<uses-permission android:name="android.permission.READ_CONTACTS"></uses-permission>
+	<uses-permission android:name="android.permission.WRITE_CONTACTS"></uses-permission>
+	<uses-permission android:name="android.permission.CALL_PHONE"></uses-permission>
+	<uses-permission android:name="android.permission.WAKE_LOCK"></uses-permission>
+	<uses-permission android:name="android.permission.DISABLE_KEYGUARD"></uses-permission>
+	<uses-permission android:name="android.permission.CAMERA"></uses-permission>
+	<uses-permission android:name="android.permission.WRITE_EXTERNAL_STORAGE" ></uses-permission>
+	<uses-permission android:name="android.permission.GET_ACCOUNTS" ></uses-permission>
+	<uses-permission android:name="android.permission.BROADCAST_STICKY" ></uses-permission>
+	<uses-permission android:name="android.permission.READ_SMS"></uses-permission>
     <uses-permission android:name="android.permission.WRITE_SMS"></uses-permission>
 
     <!-- uses features -->
     <uses-feature android:name="android.hardware.camera" android:required="false" />
-    <uses-feature android:name="android.hardware.wifi" android:required="true" />
-    <uses-feature android:name="android.hardware.bluetooth" android:required="false" />
-    <uses-feature android:name="android.hardware.telephony" android:required="false" />
-    <uses-feature android:name="android.hardware.microphone" android:required="false" />
-    <uses-feature android:name="android.hardware.location" android:required="false" />
-    <uses-feature android:name="android.hardware.location.gps" android:required="false" />
-    <uses-feature android:name="android.hardware.camera.autofocus" android:required="false" />
-    <uses-feature android:name="android.hardware.touchscreen" android:required="false" />
-
-    <application android:icon="@drawable/ic_launcher" android:label="@string/app_name"
-                 android:name="ServalBatPhoneApplication">
-
+	<uses-feature android:name="android.hardware.wifi" android:required="true" />
+	<uses-feature android:name="android.hardware.bluetooth" android:required="false" />
+	<uses-feature android:name="android.hardware.telephony" android:required="false" />
+	<uses-feature android:name="android.hardware.microphone" android:required="false" />
+	<uses-feature android:name="android.hardware.location" android:required="false" />
+	<uses-feature android:name="android.hardware.location.gps" android:required="false" />
+	<uses-feature android:name="android.hardware.camera.autofocus" android:required="false" />
+	<uses-feature android:name="android.hardware.touchscreen" android:required="false" />
+    
+    
+    <application android:icon="@drawable/ic_launcher" android:label="@string/app_name" 
+		android:name="ServalBatPhoneApplication">
+        
         <activity android:name="PreparationWizard">
             <intent-filter>
                 <action android:name="android.intent.action.PREPARATION" />
@@ -109,8 +105,8 @@
             </intent-filter>
         </activity>
         <activity android:name=".Main">
-            <intent-filter>
-                <action android:name="android.intent.action.MAIN" />
+        <intent-filter>   
+            	<action android:name="android.intent.action.MAIN" />
                 <category android:name="android.intent.category.LAUNCHER" />
             </intent-filter>
         </activity>
@@ -121,11 +117,11 @@
         <activity android:name=".LogActivity" android:screenOrientation="portrait" android:launchMode="singleTask"/>
         <activity android:name=".PeerList" android:launchMode="singleTask" android:label="Serval BatPhone - Peer List"/>
         <activity android:name=".SetupActivity" android:launchMode="singleTask"/>
-        <service android:name=".batman.ServiceStatus" />
+    	<service android:name=".batman.ServiceStatus" />
 
         <activity android:name="org.sipdroid.sipua.ui.AutoAnswer" android:label="@string/sip_app_name"/>
-        <activity android:name="org.sipdroid.sipua.ui.SIPUri" android:label="@string/sip_app_name"
-                android:theme="@android:style/Theme.Dialog">
+       <activity android:name="org.sipdroid.sipua.ui.SIPUri" android:label="@string/sip_app_name"
+        		android:theme="@android:style/Theme.Dialog">     		        
             <intent-filter>
                 <action android:name="android.intent.action.CALL" />
                 <category android:name="android.intent.category.DEFAULT" />
@@ -135,97 +131,67 @@
         </activity>
 
         <activity android:name="org.sipdroid.sipua.ui.Settings" android:label="@string/sip_app_name"
-                  android:configChanges="orientation|keyboardHidden">
-        </activity>
-        <activity android:name="org.sipdroid.codecs.Codecs$CodecSettings"
-                android:label="@string/sip_app_name" >
+        	android:configChanges="orientation|keyboardHidden">
+        </activity>
+        <activity
+	   android:name="org.sipdroid.codecs.Codecs$CodecSettings"
+	   android:label="@string/sip_app_name" >
         </activity>
         <activity android:name="org.sipdroid.sipua.ui.VideoCamera" android:label="@string/menu_video"
-                android:excludeFromRecents="true" android:taskAffinity="org.servalproject.CALL"
-                android:theme="@android:style/Theme.Black.NoTitleBar.Fullscreen"
-                android:screenOrientation="landscape"
-                android:clearTaskOnLaunch="true"
-                android:configChanges="orientation|keyboardHidden">
+	        android:excludeFromRecents="true" android:taskAffinity="org.servalproject.CALL"
+			android:theme="@android:style/Theme.Black.NoTitleBar.Fullscreen"
+	        android:screenOrientation="landscape"
+	        android:clearTaskOnLaunch="true"
+	        android:configChanges="orientation|keyboardHidden">
         </activity>
         <activity android:name="org.sipdroid.sipua.ui.InCallScreen" android:label="@string/sip_app_name"
-                android:excludeFromRecents="true" android:taskAffinity="org.servalproject.CALL"
-                android:launchMode="singleInstance">
-        </activity>
-
-        <!-- Service doing all the IO. -->
-        <service android:name="de.ub0r.android.websms.connector.common.ConnectorService"
-                android:exported="false" />
-
-        <receiver android:name="org.servalproject.dt.ConnectorDT"
-                android:enabled="true" android:exported="true">
-            <intent-filter>
-                    <action android:name="org.servalproject.RUN_UPDATE" />
-                    <action android:name="org.servalproject.RUN_SEND" />
-                    <action android:name="de.ub0r.android.websms.connector.UPDATE" />
-            </intent-filter>
-        </receiver>
-        <receiver android:name="org.servalproject.rhizome.MessageLogExaminer"
-                android:enabled="true" android:exported="true">
-            <intent-filter>
-                    <action android:name="org.servalproject.rhizome.MessageLogUpdated" />
-            </intent-filter>
-        </receiver>
-        <receiver android:name="org.sipdroid.sipua.ui.OneShotAlarm"/>
-        <receiver android:name="org.sipdroid.sipua.ui.OneShotAlarm2"/>
-        <receiver android:name="org.sipdroid.sipua.ui.LoopAlarm"/>
-        <receiver android:name="org.sipdroid.sipua.ui.OwnWifi"/>
-        <receiver android:name="org.sipdroid.sipua.ui.OneShotLocation"/>
-        <receiver android:name="org.sipdroid.sipua.ui.LoopLocation"/>
-        <receiver android:name="org.sipdroid.sipua.ui.Caller">
-            <intent-filter android:priority="1">
-                <action android:name="android.intent.action.NEW_OUTGOING_CALL" />
-            </intent-filter>
-        </receiver>
+	        android:excludeFromRecents="true" android:taskAffinity="org.servalproject.CALL"
+	        android:launchMode="singleInstance">
+        </activity>
+		<!-- Service doing all the IO. -->
+		<service android:name="de.ub0r.android.websms.connector.common.ConnectorService"
+			android:exported="false" />
+
+		<receiver android:name="org.servalproject.dt.ConnectorDT"
+			android:enabled="true" android:exported="true">
+			<intent-filter>
+				<action android:name="org.servalproject.RUN_UPDATE" />
+				<action android:name="org.servalproject.RUN_SEND" />
+				<action android:name="de.ub0r.android.websms.connector.UPDATE" />
+			</intent-filter>
+		</receiver>
+		<receiver android:name="org.servalproject.rhizome.MessageLogExaminer"
+			android:enabled="true" android:exported="true">
+			<intent-filter>
+				<action android:name="org.servalproject.rhizome.MessageLogUpdated" />
+			</intent-filter>
+		</receiver>
+	    <receiver android:name="org.sipdroid.sipua.ui.OneShotAlarm"/>
+	    <receiver android:name="org.sipdroid.sipua.ui.OneShotAlarm2"/>
+	    <receiver android:name="org.sipdroid.sipua.ui.LoopAlarm"/>
+	    <receiver android:name="org.sipdroid.sipua.ui.OwnWifi"/>
+	    <receiver android:name="org.sipdroid.sipua.ui.OneShotLocation"/>
+	    <receiver android:name="org.sipdroid.sipua.ui.LoopLocation"/>
+	    <receiver android:name="org.sipdroid.sipua.ui.Caller">
+	        <intent-filter android:priority="1">
+	        	<action android:name="android.intent.action.NEW_OUTGOING_CALL" />
+	        </intent-filter>
+	    </receiver>
         <receiver android:name="org.sipdroid.sipua.ui.Receiver" android:enabled="true">
-            <intent-filter>
-                    <action android:name="android.intent.action.BOOT_COMPLETED" />
-                    <action android:name="android.intent.action.EXTERNAL_APPLICATIONS_AVAILABLE" />
-                    <action android:name="android.intent.action.EXTERNAL_APPLICATIONS_UNAVAILABLE" />
-            </intent-filter>
-            <intent-filter>
-                    <action android:name="android.intent.action.PACKAGE_REPLACED" />
-                    <data android:scheme="package" />
-                    <data android:path="org.sipdroid.sipua" />
-            </intent-filter>
-        </receiver>
-        <!--  override the Digital Telegram receiver with the new MeshMS receiver -->
-        <!--
+	      	<intent-filter>
+	        	<action android:name="android.intent.action.BOOT_COMPLETED" />
+	        	<action android:name="android.intent.action.EXTERNAL_APPLICATIONS_AVAILABLE" />
+	        	<action android:name="android.intent.action.EXTERNAL_APPLICATIONS_UNAVAILABLE" />
+	      	</intent-filter>
+	      	<intent-filter>
+	        	<action android:name="android.intent.action.PACKAGE_REPLACED" />
+	        	<data android:scheme="package" />
+	        	<data android:path="org.sipdroid.sipua" />
+	      	</intent-filter>
+	    </receiver>
+	    <!--  override the Digital Telegram receiver with the new MeshMS receiver -->
+	    <!--
         <receiver android:name=".dt.Receiver">
-<<<<<<< HEAD
-            <intent-filter>
-                <action android:name="org.servalproject.DT"/>
-            </intent-filter>
-        </receiver>
-        -->
-        <receiver android:name="org.servalproject.meshms.OutgoingMeshMS">
-            <intent-filter>
-                <action android:name="org.servalproject.DT"/>
-                <action android:name="org.servalproject.meshms.RECEIVE_MESHMS"/>
-            </intent-filter>
-        </receiver>
-
-        <!-- Batman status service -->
-        <service android:name=".batman.ServiceStatus"
-                android:enabled="true"
-                android:exported="true">
-            <intent-filter>
-                <action android:name="org.servalproject.batman.SERVICE_STATUS"/>
-            </intent-filter>
-        </service>
-
-        <service android:name=".Control"
-                android:enabled="true"/>
-
-        <activity android:launchMode="singleTop" android:name="WifiJammedActivity"></activity>
-
-        <!--  Rhizome application activities -->
-        <activity android:name="org.servalproject.rhizome.RhizomeMain" android:label="@string/rr_appname">
-=======
 	        <intent-filter>
 		 		<action android:name="org.servalproject.DT"/>
 	 		</intent-filter> 
@@ -257,7 +223,6 @@
 	    
 	    <!--  Rhizome Retriever application activities -->
         <activity android:name="org.servalproject.rhizome.RhizomeRetriever" android:label="@string/rr_appname">
->>>>>>> 5563497b
         </activity>
         <!-- manifest view/edit -->
         <!--
@@ -283,21 +248,13 @@
         </service>
         -->
 
-        <!-- serval meshms service -->
-        <!--
-        <service android:name="org.servalproject.meshms.IncomingMeshMS"
-                        android:exported="true" android:permission="org.servalproject.meshms.SEND_MESHMS">
+		<!-- serval meshms service -->
+		<service android:name="org.servalproject.meshms.IncomingMeshMS" 
+		         android:exported="true" android:permission="org.servalproject.meshms.SEND_MESHMS">
             <intent-filter>
                 <action android:name="org.servalproject.meshms.SEND_MESHMS" />
             </intent-filter>
         </service>
-<<<<<<< HEAD
-        -->
-
-    </application>
-
-</manifest>
-=======
 		<provider android:authorities="@string/system_content_provider_authority" android:name=".provider.MainContentProvider" android:exported="false" android:enabled="true" android:label="@string/system_content_provider_label"></provider>
 		<receiver android:name=".messages.IncomingMessages" android:permission="org.servalproject.meshms.RECEIVE_MESHMS">
 			<intent-filter>
@@ -310,5 +267,4 @@
 		
         </application>
     
-</manifest> 
->>>>>>> 5563497b
+</manifest> 