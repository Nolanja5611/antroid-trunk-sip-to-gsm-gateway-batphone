--- conflicted
+++ resolved
@@ -82,15 +82,11 @@
 	<uses-permission android:name="android.permission.BROADCAST_STICKY" ></uses-permission>
 	<uses-permission android:name="android.permission.READ_SMS"></uses-permission>
     <uses-permission android:name="android.permission.WRITE_SMS"></uses-permission>
-<<<<<<< HEAD
     <uses-permission android:name="android.permission.AUTHENTICATE_ACCOUNTS"></uses-permission>
 	<uses-permission android:name="android.permission.MANAGE_ACCOUNTS" />
 	<uses-permission android:name="android.permission.READ_SYNC_SETTINGS" />
 	<uses-permission android:name="android.permission.WRITE_SYNC_SETTINGS" />
     
-=======
-
->>>>>>> 0a80ff25
     <!-- uses features -->
     <uses-feature android:name="android.hardware.camera" android:required="false" />
 	<uses-feature android:name="android.hardware.wifi" android:required="true" />
@@ -121,11 +117,7 @@
         <activity android:name=".wizard.Wizard"/>
         <activity android:name=".wizard.Instructions"/>
         <activity android:name=".wizard.SetPhoneNumber"/>
-<<<<<<< HEAD
-        
-=======
-
->>>>>>> 0a80ff25
+
         <activity android:name=".LogActivity" android:screenOrientation="portrait" android:launchMode="singleTask"/>
         <activity android:name=".PeerList" android:launchMode="singleTask" android:label="Serval BatPhone - Peer List"/>
         <activity android:name=".SetupActivity" android:launchMode="singleTask"/>
