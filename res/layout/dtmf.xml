--- conflicted
+++ resolved
@@ -1,7 +1,4 @@
 <?xml version="1.0" encoding="utf-8"?>
-<<<<<<< HEAD
-<View />
-=======
 <!--
  * Copyright (C) 2011 The Serval Project
  * 
@@ -101,5 +98,4 @@
         android:layout_alignTop="@+id/dtmf_endcall"
         android:background="@drawable/phone_callscreen_button" />
 
-</RelativeLayout> 
->>>>>>> b2c46800
+</RelativeLayout> 