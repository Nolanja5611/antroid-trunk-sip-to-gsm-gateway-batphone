<?xml version="1.0" encoding="utf-8"?>
<!--
 * Copyright (C) 2011 The Serval Project
 * 
 * This file is part of Serval Software (http://www.servalproject.org)
 * 
 * Serval Software is free software; you can redistribute it and/or modify
 * it under the terms of the GNU General Public License as published by
 * the Free Software Foundation; either version 3 of the License, or
 * (at your option) any later version.
 * 
 * This source code is distributed in the hope that it will be useful,
 * but WITHOUT ANY WARRANTY; without even the implied warranty of
 * MERCHANTABILITY or FITNESS FOR A PARTICULAR PURPOSE.  See the
 * GNU General Public License for more details.
 * 
 * You should have received a copy of the GNU General Public License
 * along with this source code; if not, write to the Free Software
 * Foundation, Inc., 59 Temple Place, Suite 330, Boston, MA  02111-1307  USA
 -->
	<RelativeLayout xmlns:android="http://schemas.android.com/apk/res/android"
	    android:layout_width="fill_parent"
	    android:layout_height="fill_parent" >
	    
 	    <!-- call information -->
 	    
	    <TextView
	        android:id="@+id/state_label"
	        style="@style/scall_status_details_left_type"
	        android:text="" />
	    
	    <Chronometer
	        android:id="@+id/call_time"
	        style="@style/scall_status_details_right_time"
	        android:layout_toLeftOf="@+id/serval_id" />

	    <TextView
	        android:id="@+id/serval_id"
	        style="@style/scall_status_details_right_label"
	        android:text="@string/app_name" />
	    
 		<!-- end call information -->  
    
	    <ImageView
	        android:id="@+id/caller_image"
	        style="@style/scaller_image"
	        android:layout_below="@+id/call_time"
	        android:contentDescription="@string/caller_image"
	        android:src="@drawable/ic_serval_logo" />
	    
	    <TextView
<<<<<<< HEAD
	        android:id="@+id/call_action_type_make"
=======
	        android:id="@+id/call_action_type"
>>>>>>> 9f118b67
	        style="@style/scall_action_type"
	        android:text="@string/outgoing_call" />

	    <TextView
	        android:id="@+id/caller_name"
	        style="@style/scaller_name"
<<<<<<< HEAD
	        android:layout_below="@+id/call_action_type_make"
=======
	        android:layout_below="@+id/call_action_type"
>>>>>>> 9f118b67
	        android:text="@string/contact_name" />

	    <TextView
	        android:id="@+id/ph_no_display"
	        style="@style/sph_no_display"
	        android:layout_alignTop="@+id/caller_name"
	        android:text="@string/phone_number" />

	    <Button
	        android:id="@+id/call_cancel_button"
	        style="@style/sph_controlButtons"
	        android:layout_alignRight="@+id/caller_image"
	        android:layout_below="@+id/caller_name"
	        android:background="@drawable/phone_cancel_button" />

	    <TextView
	        android:id="@+id/security_status"
	        style="@style/scall_security_status"
	        android:text="@string/security_status" />

	</RelativeLayout><|MERGE_RESOLUTION|>--- conflicted
+++ resolved
@@ -49,22 +49,14 @@
 	        android:src="@drawable/ic_serval_logo" />
 	    
 	    <TextView
-<<<<<<< HEAD
-	        android:id="@+id/call_action_type_make"
-=======
 	        android:id="@+id/call_action_type"
->>>>>>> 9f118b67
 	        style="@style/scall_action_type"
 	        android:text="@string/outgoing_call" />
 
 	    <TextView
 	        android:id="@+id/caller_name"
 	        style="@style/scaller_name"
-<<<<<<< HEAD
-	        android:layout_below="@+id/call_action_type_make"
-=======
 	        android:layout_below="@+id/call_action_type"
->>>>>>> 9f118b67
 	        android:text="@string/contact_name" />
 
 	    <TextView
