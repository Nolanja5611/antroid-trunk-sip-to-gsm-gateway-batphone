<?xml version="1.0" encoding="utf-8"?>
<!--
 * Copyright (C) 2011,2012 The Serval Project
 * 
 * This file is part of Serval Software (http://www.servalproject.org)
 * 
 * Serval Software is free software; you can redistribute it and/or modify
 * it under the terms of the GNU General Public License as published by
 * the Free Software Foundation; either version 3 of the License, or
 * (at your option) any later version.
 * 
 * This source code is distributed in the hope that it will be useful,
 * but WITHOUT ANY WARRANTY; without even the implied warranty of
 * MERCHANTABILITY or FITNESS FOR A PARTICULAR PURPOSE.  See the
 * GNU General Public License for more details.
 * 
 * You should have received a copy of the GNU
  General Public License
 * along with this source code; if not, write to the Free Software
 * Foundation, Inc., 59 Temple Place, Suite 330, Boston, MA  02111-1307  USA
 -->
<resources xmlns:xliff="urn:oasis:names:tc:xliff:document:1.2">

<!-- Rhizome -->
        <string name="rr_appname">Serval Rhizome</string>
        <!-- For the menu -->
        <string name="m_import">Import</string>
        <string name="m_new_keys">KeyGen</string>
        <string name="m_reinit_list">Reinit. excl. list</string>
        <!-- For the context menu -->
        <string name="rrcm_export">Export</string>
        <string name="rrcm_delete">Delete</string>
        <string name="rrcm_mark">Mark for expiration</string>
        <string name="rrcm_vcert">View Manifest</string>
        <!-- For the picker -->
        <string name="pick_file">Pick File</string>
        <string name="pick_folder">Pick Folder</string>
        <!-- For the manifest editor -->
        <string name="me_fill"></string>
        <string name="me_validate_fill">Publish the manifest</string>
        <string name="me_author_fill">Author:</string>
        <string name="me_version_fill">Version:</string>
        <string name="me_name">Create the manifest</string>
        <!-- For the manifest viewer -->
        <string name="mv_name_p">File name: </string>
        <string name="mv_size_p">Size:</string>
        <string name="mv_author_p">Author:</string>
        <string name="mv_date_p">Creation ts:</string>
        <string name="mv_version_p">Version:</string>
        <string name="mv_hash_p">Hash:</string>
        <string name="mv_hash_ok_p">Hash ok?</string>
        <string name="mv_sign_ok_p">Cert sign?</string>
        <string name="mv_back">Back</string>
        <string name="mv_name">View the manifest</string>
        <string name="rrcm_certify">Sign/Publish file with my key</string>
		<!-- For the share file via rhizome activity  -->
		<string name="sf_name">Distribute via Mesh</string>
		
		<!-- for the intents and services -->
		<string name="rhizome_share_file_intent_action">org.servalproject.rhizome.ADD_FILE</string>
		<string name="rhizome_share_file_permission_label">Add files to Rhizome</string>
		<string name="rhizome_share_file_permission_description">Add files via the Serval Mesh using Rhizome</string>
		<string name="rhizome_receive_file_intent_action">org.servalproject.rhizome.RECEIVE_FILE</string>
		<string name="rhizome_receive_file_permission_label">Receive files from Rhizome</string>
		<string name="rhizome_receive_file_permission_description">Receive files via the Serval Mesh using Rhizome</string>
        

     <!-- Serval General -->
    <string name="header">Serval Project</string>
    <string name="logoid">Serval Project Logo</string>
    <string name="url">servalproject.org</string>
    <string name="warning1">EXPERIMENTAL</string>
    <string name="warning2">SOFTWARE</string>
    <string name="affirm">YES</string> 
    <string name="deny">NO</string>    
	<string name="app_name">Serval Mesh</string>
	<string name="agree">I agree</string>
	<string name="cancel">Cancel</string>
	
	     <!-- Serval Main -->
	     <!-- These must say Serval Mesh, not Serval Network, 
	     	  because Serval provides the protocol, not the infrastructure.  
	     	  This has important implications for telecommunications law in various countries. -->
    <string name="maincall">Make a call via the Serval Mesh</string> 
    <string name="mainmsg">Send a message via the Serval Mesh</string>    
	<string name="mainreset">Reset your phone number</string>
	<string name="maintoggle">Suspend or start Serval services</string>
	<string name="callLabel">Call Icon</string>    
    <string name="messageLabel">Messages</string>    
    <string name="contactsLabel">Contacts</string>    
    <string name="mapsLabel">Maps</string>    
    <string name="sharingLabel">Sharing</string>    
    <string name="wifiLabel">Wifi</string>    
    <string name="settingsLabel">Settings</string>  
    <string name="btnon">Power ON</string>
	<string name="btnoff">Power OFF</string>
	<string name="powerLabel">Power</string>    
    <string name="helpLabel">Help Me</string>	

	
	<!-- Serval Buttons -->
	<string name="btnwizard">SETUP WIZARD</string>
	<string name="btnmsg">SEND A MESSAGE</string>
	<string name="btncall">MAKE A CALL</string>
	<string name="btnreset">RESET</string>
	<string name="btnPhOk">OK</string>
	<string name="btnok">OK</string>
	
	<!-- Serval Phone Set -->
	<string name="patience">Please wait&#8230;</string>
			
	<!-- Serval Wizard -->
	<string name="start1">Serval software is mesh network software designed for use where there is no existing infrastructure.</string>
    <string name="start2">To configure your phone for first time use, please use the Setup Wizard.</string>
    <string name="welcome">Welcome to the Serval Mesh.</string>
    
    <!-- Serval General -->
    <string name="setphone">Phone Number \:</string>

	<!-- Serval Donations -->
    <string name="splease_donate">If you like this application, then please consider a donation.</string>
    <string name="swhy_donate">By donating you provide support to continue development of this software.</string>
    <string name="sdonate_later">If you want to donate later, you can do so from the \'Menu -> About\' screen.</string>
    <string name="sthanks">Thank you!</string>
    <string name="scontactUs">You can also contact us via the website -</string>
    <string name="selseEmail">or via email -</string>
    
        
    <!-- Serval Instruction -->
    <string name="instrtitle">Setup Instructions</string>
 	<string name="instr1">You will be asked to enter a phone number. This can be any number you like, with these exceptions:</string>
    <string name="exception1">It cannot start with \'11\'</string>
    <string name="exception2">It has to have 5 or more digits.</string> 
    <string name="instr2">Once this has been done, press ok. You will be taken to the main screen.</string>
    <string name="instrmenuhint">The menu can be accessed via your phones menu key. Please refer to your handsets instructions.</string> 
    
	<!-- Serval Controls -->
    <string name="setuptext">Settings</string>
    <string name="abouttext">About</string>
    <string name="rhizometext">Rhizome</string>
    <string name="logtext">Show Log</string>
    <string name="redetecttext">Redetect WiFi</string>
    <string name="reloadclientlisttext">Reload Client-List</string>
    <string name="applywhitelisttext">Apply Settings</string>
    <string name="installtext">(Re)-Install binaries/configs</string>
    <string name="accesscontroltext">Access Control</string>
    <string name="temperatureunit">°C</string>
	<string name="paypalUrlServal">http://servalproject.org/</string>
	
	      <!-- Serval Rhizome -->  
    <string name="wizardTitle">WARNING!</string>
    <string name="wizardWarning">Sharing the Serval Mesh software may make your phone temporarily insecure while you share: </string>
    <string name="wizardProceed">PROCEED Y/N?.</string>  
    <string name="wizardStep1">Step 1</string>	
    <string name="rhizomesdcard">Rhizome is unavailable because SD card is not present</string>	 
    <string name="rhizome_no_db">Cannot open Rhizome database</string>	 
    
	      <!-- Serval SMS Warning -->  
    <string name="smsTitle">WARNING!</string>
    <string name="smsWarning">You do not have the necessary packages installed to send SMS over the Serval Mesh Network.</string>
    <string name="smsProceed">We are redirecting you to the Marketplace to download the package.</string>  
    
	<!-- Serval About --> 
    <string name="versiontitle">Version - </string>
	<string name="servalhome">Serval Project - </string>
	<string name="servalhomeurl">http://servalproject.org</string>
	<string name="licencetitle">License: </string>
	<string name="licencetype">GNU General Public License v3</string>
	<string name="licenceurl">http://www.gnu.org/licenses/gpl.html</string>
	
	
	<!-- Serval Phone Calls -->
	<string name="in_call">In Call</string>
	<string name="call_ended">Call Ended</string>
	<string name="in_call_label">Serval Mesh</string>
	<string name="in_call_status_connected">Connected</string>
	<string name="in_call_status_waiting">Waiting</string>
	<string name="in_call_duration"></string>
    <string name="outgoing_call">Calling</string>
	<string name="incoming_call">Incoming Call</string>
	<string name="contact_number">GNU General Public License v3</string>
	<string name="security_status">NO SECURITY</string>
	<string name="unknown_contact">Unknown</string>
	<string name="contact_name"></string><!-- from contact book else string/unknown_contact -->
	<string name="phone_number"></string><!-- determined by Serval Mesh -->


			
	<!-- Serval Maps -->
	<string name="mapInfo">You do not currently have Serval Maps installed. 
	    \nIt will be coming to the Android Marketplace soon. 
	    \nIn the meantime, if you have any queries, 
	    \nplease contact us at \n\n</string>
	<string name="emailEnquiries">enquiry@servalproject.org</string>
	
	<!-- Serval Warnings -->	
	<string name="dataCollection">We\'d like your help improving support for this phone.
Can we gather some information about this phone handset and submit it back to Serval HQ?
(We will not share any personally identifiable information).</string>
	<string name="caveat">CAVEAT EMPTOR!</string>
	<string name="dragon">HERE BE DRAGONS!</string>	
	<string name="emptor">\n\n
This software is a DEVELOPER PROTOTYPE release to help community
developers to help us to improve this software.
\n\n
It is NOT INTENDED FOR PUBLIC USE.  It has LOTS OF BUGS. It might
FLATTEN YOUR BATTERY or INTERFERE WITH NORMAL OPERATION of your phone.
\n\n
It is NOT FIT FOR MERCHANTABILITY FOR ANY PURPOSE and CARRIES NO
WARRANTY, IMPLIED OR OTHERWISE.
\n\n
It is however loads of fun to use to discover the potential of free
and open mesh telephony.
\n\n
If you are not a developer, you are of course welcome to try it out,
and let us know of any problems you find, and that would be great. But
please do not rely on it at this time, and certainly dont use it to
replace any reliable means of communication.
\n\n
You must acknowledge that you use this software entirely at your own risk.</string>


	<!-- wifi tether url was here -->
	
	<!-- Serval Settings -->
    <string-array name="notificationmodevalues">  
		<item>0</item>  
		<item>1</item>  
		<item>2</item>  
	</string-array>
    <string-array name="notificationmodenames">  
		<item>None</item>  
		<item>Unauthorized Clients</item>  
		<item>All Clients</item>
	</string-array>
    <string-array name="powermodevalues">  
		<item>0</item>  
		<item>1</item>  
		<item>2</item>  
		<item>3</item> 
	</string-array>
    <string-array name="powermodenames">  
		<item>Auto</item>  
		<item>Active</item>  
		<item>Short Doze</item>
		<item>Long Doze</item>    
	</string-array>
    <string-array name="channelvalues">  
		<item>1</item>  
		<item>2</item>  
		<item>3</item>  
		<item>4</item>  
		<item>5</item>  
		<item>6</item>  
		<item>7</item>  
		<item>8</item>  
		<item>9</item>  
		<item>10</item>  
		<item>11</item>  
		<item>12</item>  
		<item>13</item>  
		<item>14</item>  
	</string-array>
    <string-array name="channelnames">  
		<item>Channel 01 (2412 MHz)</item>  
		<item>Channel 02 (2417 MHz)</item>  
		<item>Channel 03 (2422 MHz)</item>  
		<item>Channel 04 (2427 MHz)</item>  
		<item>Channel 05 (2432 MHz)</item>  
		<item>Channel 06 (2437 MHz)</item>  
		<item>Channel 07 (2442 MHz)</item>  
		<item>Channel 08 (2447 MHz)</item>  
		<item>Channel 09 (2452 MHz)</item>  
		<item>Channel 10 (2457 MHz)</item>  
		<item>Channel 11 (2462 MHz)</item>  
		<item>Channel 12 (2467 MHz)</item>  
		<item>Channel 13 (2472 MHz)</item>  
		<item>Channel 14 (2484 MHz)</item>  
	</string-array>  	
    <string-array name="lannetworkvalues">  
		<item>192.168.1.0/24</item>  
		<item>192.168.2.0/24</item> 
		<item>192.168.3.0/24</item> 
		<item>172.20.21.0/24</item>  
		<item>172.20.22.0/24</item>
		<item>172.20.23.0/24</item>   
		<item>10.10.1.0/24</item>  
		<item>10.10.2.0/24</item>  
		<item>10.10.3.0/24</item> 
	</string-array>
    <string-array name="powernames">  
		<item>Disabled</item>
		<item>3 mW (5 dBm)</item>  
		<item>5 mW (7 dBm)</item>  
		<item>10 mW (10 dBm)</item>  
		<item>15 mW (12 dBm)</item>  
		<item>20 mW (13 dBm)</item>  
		<item>25 mW (14 dBm)</item>  
		<item>30 mW (15 dBm)</item>  
	</string-array>	 	
    <string-array name="powervalues">  
		<item>disabled</item>  
		<item>3mW</item>  
		<item>5mW</item>  
		<item>10mW</item>  
		<item>15mW</item>  
		<item>20mW</item>  
		<item>25mW</item>  
		<item>30mW</item>  
	</string-array>	 
    <string-array name="routingnames">  
		<item>B.A.T.M.A.N.</item>
		<item>OLSR</item>  
	</string-array>	 	
    <string-array name="routingvalues">  
		<item>batman</item>  
		<item>olsr</item>  
	</string-array>	 
    <string-array name="encsetupnames">  
		<item>Auto</item>
		<item>iwconfig</item>  
		<item>wpa_supplicant</item>  
	</string-array>	 	
    <string-array name="encsetupvalues">  
		<item>auto</item>  
		<item>iwconfig</item>  
		<item>wpa_supplicant</item>  
	</string-array>	
	
	<!-- Sipdroid data was here -->  
		<string name="prepwizstatusoff">Image for Preperation Status Off</string>
		<string name="prepwizstatuson">Image for Preperation Status On</string> 	 	
		<string name="checkingForRoot">Checking for root access</string>  
		<string name="checkingForAdhocSupplicant">Checking for ad-hoc compatible wpa_supplicant</string>   
		<string name="unpackingStuff">Unpacking stuff I need</string>  
		<string name="pleaseWaitPreparing">Please wait a moment while we get everything in place for you to join the mesh.</string>  
		<string name="welcomePreparing">Welcome to the Serval Mesh -</string>  
		<string name="checkingForChipsetSupported">Checking if we know how to drive your WiFi chipset</string>  
		<string name="checkingForChipsetExperimental">Trying to guess how to drive your WiFi chipset</string>	 
		<string name="testChipset">Test if WiFi control works</string>
		<string name="tryingexperimentalchipsetexplanation">We aren\'t sure how to control the WiFi chipset on your phone, but we have some ideas, and we are trying one now. If your phone freezes, reboot it (you might need to take the battery out and put it back in if things go particularly pear shaped), and restart. If that happens, I will remember that this guess was not a good one, and won\'t try it again.</string>
		<string name="tryingexperimentalchipsettitle">Trying to figure out how to control the WiFi chipset in your phone.</string> 
		<string name="wifijammedreboot">Bother, your WiFi chipset seems to be in a confused state. Please reboot your phone and try to run the Serval Mesh software again.</string>
		
	<!-- Serval MeshMS API Stuff -->
    <string name="system_path_meshms_outbox">/sdcard/servalproject/meshms/outbox/</string>
    <string name="system_permission_meshms_send_label">Send MeshMS messages</string>
    <string name="system_permission_meshms_send_description">Allows an application to send simple and complex MeshMS messages</string>
    <string name="system_permission_meshms_receive_label">Receive MeshMS messages</string>
    <string name="system_permission_meshms_receive_description">Allows an application to receive simple and complex MeshMS Messages</string>
    <string name="system_permission_meshms_receive_broadcasts_label">Receive MeshMS broadcast messages</string>
    <string name="system_permission_meshms_receive_broadcasts_description">Allows an application to receive MeshMS broadcast messages. That is, a MeshMS whose recipient phone number is different to that configured for the device.</string>
    
    <!--  System Paths -->
    <string name="system_sqlite_database_path">/serval/databases/</string>
    
    <!-- Serval Items Content Provider -->
    <string name="system_content_provider_authority">org.servalproject.provider</string>
    <string name="system_content_provider_label">Main Serval Content Provider</string>
    
    <!-- messages strings -->
    <string name="messages_list_ui_btn_new">New Message</string>
    <string name="messages_list_ui_contact_image_description">Contact Photo</string>
    <string name="messages_list_ui_toast_missing_id">Unable to select thread at this time, please try again later</string>

    <string name="new_message_ui_lbl_recipient">Enter Number</string>
    <string name="new_message_ui_lbl_option">Use Address Book</string>
    <string name="new_message_ui_btn_lookup_contact">Find Contact</string>
    <string name="new_message_ui_lbl_content">Message Content</string>
    <string name="new_message_ui_btn_send_message">Send Message</string>
    <string name="new_message_ui_lbl_length">Message Length</string>
    <string name="new_message_ui_txt_length">%d characters</string>
    
    <string name="new_message_ui_dialog_recipient_empty">A recipient phone number is required</string>
    <string name="new_message_ui_dialog_recipient_invalid">The recipient phone number is invalid</string>
    <string name="new_message_ui_dialog_content_empty">MeshMS content is required</string>
    
    <string name="new_message_ui_toast_sent_successfully">New message sent via Rhizome</string>
    
    <string name="new_message_notification_title">Serval Messaging</string>
    <string name="new_message_notification_message">New Serval messages are available</string>
<<<<<<< HEAD
    <string name="new_message_notification_ticker_text">New Serval Message</string>   
    
    <!-- contacts strings -->
    <string name="contacts_ui_lbl_new_contact">Use Peer List</string>
    <string name="contacts_ui_btn_lookup_peer">New Contact</string>
    <string name="contacts_ui_lbl_view_contacts">Use Address Book</string>
    <string name="contacts_ui_btn_lookup_contacts">View Contacts</string>
=======
    <string name="new_message_notification_ticker_text">New Serval Message</string> 
    
    
    <!-- check for things -->
   <string name="disclaimer_ui_dialog_no_storage">You need external storage to run all features of the Serval Mesh.</string>
   <string name="disclaimer_ui_dialog_no_serval_mesh">You need Serval Maps to be installed.</string>

>>>>>>> 84e34e43
</resources>   <|MERGE_RESOLUTION|>--- conflicted
+++ resolved
@@ -168,7 +168,6 @@
 	<string name="licencetype">GNU General Public License v3</string>
 	<string name="licenceurl">http://www.gnu.org/licenses/gpl.html</string>
 	
-	
 	<!-- Serval Phone Calls -->
 	<string name="in_call">In Call</string>
 	<string name="call_ended">Call Ended</string>
@@ -184,8 +183,6 @@
 	<string name="contact_name"></string><!-- from contact book else string/unknown_contact -->
 	<string name="phone_number"></string><!-- determined by Serval Mesh -->
 
-
-			
 	<!-- Serval Maps -->
 	<string name="mapInfo">You do not currently have Serval Maps installed. 
 	    \nIt will be coming to the Android Marketplace soon. 
@@ -379,7 +376,6 @@
     
     <string name="new_message_notification_title">Serval Messaging</string>
     <string name="new_message_notification_message">New Serval messages are available</string>
-<<<<<<< HEAD
     <string name="new_message_notification_ticker_text">New Serval Message</string>   
     
     <!-- contacts strings -->
@@ -387,13 +383,9 @@
     <string name="contacts_ui_btn_lookup_peer">New Contact</string>
     <string name="contacts_ui_lbl_view_contacts">Use Address Book</string>
     <string name="contacts_ui_btn_lookup_contacts">View Contacts</string>
-=======
-    <string name="new_message_notification_ticker_text">New Serval Message</string> 
-    
     
     <!-- check for things -->
    <string name="disclaimer_ui_dialog_no_storage">You need external storage to run all features of the Serval Mesh.</string>
    <string name="disclaimer_ui_dialog_no_serval_mesh">You need Serval Maps to be installed.</string>
 
->>>>>>> 84e34e43
 </resources>   